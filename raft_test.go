package raft

import (
	"bytes"
	"fmt"
	"io/ioutil"
	"os"
	"path/filepath"
	"reflect"
	"runtime"
	"strings"
	"sync"
	"sync/atomic"
	"testing"
	"time"
)

<<<<<<< HEAD
// MockFSM is an implementation of the FSM interface, and just stores
// the logs sequentially.
type MockFSM struct {
	sync.Mutex
	logs [][]byte
}

type MockSnapshot struct {
	logs     [][]byte
	maxIndex int
}

func (m *MockFSM) Apply(log *Log) interface{} {
	m.Lock()
	defer m.Unlock()
	m.logs = append(m.logs, log.Data)
	return len(m.logs)
}

func (m *MockFSM) Snapshot() (FSMSnapshot, error) {
	m.Lock()
	defer m.Unlock()
	return &MockSnapshot{m.logs, len(m.logs)}, nil
}

func (m *MockFSM) Restore(inp io.ReadCloser) error {
	m.Lock()
	defer m.Unlock()
	defer inp.Close()
	hd := codec.MsgpackHandle{}
	dec := codec.NewDecoder(inp, &hd)

	m.logs = nil
	return dec.Decode(&m.logs)
}

func (m *MockSnapshot) Persist(sink SnapshotSink) error {
	hd := codec.MsgpackHandle{}
	enc := codec.NewEncoder(sink, &hd)
	if err := enc.Encode(m.logs[:m.maxIndex]); err != nil {
		sink.Cancel()
		return err
	}
	sink.Close()
	return nil
}

func (m *MockSnapshot) Release() {
}

// Return configurations optimized for in-memory
func inmemConfig(t *testing.T) *Config {
	conf := DefaultConfig()
	conf.HeartbeatTimeout = 50 * time.Millisecond
	conf.ElectionTimeout = 50 * time.Millisecond
	conf.LeaderLeaseTimeout = 50 * time.Millisecond
	conf.CommitTimeout = 5 * time.Millisecond
	conf.Logger = newTestLogger(t)
	return conf
}

// This can be used as the destination for a logger and it'll
// map them into calls to testing.T.Log, so that you only see
// the logging for failed tests.
type testLoggerAdapter struct {
	t      *testing.T
	prefix string
}

func (a *testLoggerAdapter) Write(d []byte) (int, error) {
	if d[len(d)-1] == '\n' {
		d = d[:len(d)-1]
	}
	if a.prefix != "" {
		l := a.prefix + ": " + string(d)
		if testing.Verbose() {
			fmt.Printf("testLoggerAdapter verbose: %s\n", l)
		}
		a.t.Log(l)
		return len(l), nil
	}

	a.t.Log(string(d))
	return len(d), nil
}

func newTestLogger(t *testing.T) *log.Logger {
	return log.New(&testLoggerAdapter{t: t}, "", log.Lmicroseconds)
}

func newTestLoggerWithPrefix(t *testing.T, prefix string) *log.Logger {
	return log.New(&testLoggerAdapter{t: t, prefix: prefix}, "", log.Lmicroseconds)
}

// Interface for detecting support for testing.TB.Helper(), which was
// introduced in Go 1.9.
type testingHelper interface {
	Helper()
}

// Wait for f() to return an error and then return it.
//
// If this doesn't happen withing 'timeout', print all current goroutines and
// fail the test with the given message and arguments.
func waitForError(t testing.TB, f func() error, timeout time.Duration, msg string, v ...interface{}) error {
	if helper, ok := t.(testingHelper); ok {
		helper.Helper()
	}
	errCh := make(chan error)
	go func() {
		errCh <- f()
	}()
	select {
	case err := <-errCh:
		return err
	case <-time.After(timeout):
		buf := make([]byte, 1<<16)
		n := runtime.Stack(buf, true)
		t.Logf("goroutines:\n%s", buf[:n])
		t.Fatalf(msg, v...)
		return nil
	}
}

type cluster struct {
	dirs             []string
	stores           []*InmemStore
	fsms             []*MockFSM
	snaps            []*FileSnapshotStore
	trans            []LoopbackTransport
	rafts            []*Raft
	t                *testing.T
	observationCh    chan Observation
	conf             *Config
	propagateTimeout time.Duration
	longstopTimeout  time.Duration
	logger           *log.Logger
	startTime        time.Time

	failedLock sync.Mutex
	failedCh   chan struct{}
	failed     bool
}

func (c *cluster) Merge(other *cluster) {
	c.dirs = append(c.dirs, other.dirs...)
	c.stores = append(c.stores, other.stores...)
	c.fsms = append(c.fsms, other.fsms...)
	c.snaps = append(c.snaps, other.snaps...)
	c.trans = append(c.trans, other.trans...)
	c.rafts = append(c.rafts, other.rafts...)
}

// notifyFailed will close the failed channel which can signal the goroutine
// running the test that another goroutine has detected a failure in order to
// terminate the test.
func (c *cluster) notifyFailed() {
	c.failedLock.Lock()
	defer c.failedLock.Unlock()
	if !c.failed {
		c.failed = true
		close(c.failedCh)
	}
}

// Failf provides a logging function that fails the tests, prints the output
// with microseconds, and does not mysteriously eat the string. This can be
// safely called from goroutines but won't immediately halt the test. The
// failedCh will be closed to allow blocking functions in the main thread to
// detect the failure and react. Note that you should arrange for the main
// thread to block until all goroutines have completed in order to reliably
// fail tests using this function.
func (c *cluster) Failf(format string, args ...interface{}) {
	c.logger.Printf(format, args...)
	c.t.Fail()
	c.notifyFailed()
}

// FailNowf provides a logging function that fails the tests, prints the output
// with microseconds, and does not mysteriously eat the string. FailNowf must be
// called from the goroutine running the test or benchmark function, not from
// other goroutines created during the test. Calling FailNowf does not stop
// those other goroutines.
func (c *cluster) FailNowf(format string, args ...interface{}) {
	c.logger.Printf(format, args...)
	c.t.FailNow()
}

// Close shuts down the cluster and cleans up.
func (c *cluster) Close() {
	defer func() {
		for _, d := range c.dirs {
			os.RemoveAll(d)
		}
	}()

	var futures []Future
	for _, r := range c.rafts {
		futures = append(futures, r.Shutdown())
	}

	f := func() error {
		for _, f := range futures {
			if err := f.Error(); err != nil {
				return err
			}
		}
		return nil
	}
	msg := "timed out waiting for shutdown"
	if err := waitForError(c.t, f, c.longstopTimeout, msg); err != nil {
		c.FailNowf("[ERR] shutdown future err: %v", err)
	}
}

// WaitEventChan returns a channel which will signal if an observation is made
// or a timeout occurs. It is possible to set a filter to look for specific
// observations. Setting timeout to 0 means that it will wait forever until a
// non-filtered observation is made.
func (c *cluster) WaitEventChan(filter FilterFn, timeout time.Duration) <-chan struct{} {
	ch := make(chan struct{})
	go func() {
		defer close(ch)
		var timeoutCh <-chan time.Time
		if timeout > 0 {
			timeoutCh = time.After(timeout)
		}
		for {
			select {
			case <-timeoutCh:
				return

			case o, ok := <-c.observationCh:
				if !ok || filter == nil || filter(&o) {
					return
				}
			}
		}
	}()
	return ch
}

// WaitEvent waits until an observation is made, a timeout occurs, or a test
// failure is signaled. It is possible to set a filter to look for specific
// observations. Setting timeout to 0 means that it will wait forever until a
// non-filtered observation is made or a test failure is signaled.
func (c *cluster) WaitEvent(filter FilterFn, timeout time.Duration) {
	select {
	case <-c.failedCh:
		c.t.FailNow()

	case <-c.WaitEventChan(filter, timeout):
	}
}

// WaitForReplication blocks until every FSM in the cluster has the given
// length, or the long sanity check timeout expires.
func (c *cluster) WaitForReplication(fsmLength int) {
	limitCh := time.After(c.longstopTimeout)

CHECK:
	for {
		ch := c.WaitEventChan(nil, c.conf.CommitTimeout)
		select {
		case <-c.failedCh:
			c.t.FailNow()

		case <-limitCh:
			c.FailNowf("[ERR] Timeout waiting for replication")

		case <-ch:
			for _, fsm := range c.fsms {
				fsm.Lock()
				num := len(fsm.logs)
				fsm.Unlock()
				if num != fsmLength {
					continue CHECK
				}
			}
			return
		}
	}
}

// pollState takes a snapshot of the state of the cluster. This might not be
// stable, so use GetInState() to apply some additional checks when waiting
// for the cluster to achieve a particular state.
func (c *cluster) pollState(s RaftState) ([]*Raft, uint64) {
	var highestTerm uint64
	in := make([]*Raft, 0, 1)
	for _, r := range c.rafts {
		if r.State() == s {
			in = append(in, r)
		}
		term := r.getCurrentTerm()
		if term > highestTerm {
			highestTerm = term
		}
	}
	return in, highestTerm
}

// GetInState polls the state of the cluster and attempts to identify when it has
// settled into the given state.
func (c *cluster) GetInState(s RaftState) []*Raft {
	c.logger.Printf("[INFO] Starting stability test for raft state: %+v", s)
	limitCh := time.After(c.longstopTimeout)

	// An election should complete after 2 * max(HeartbeatTimeout, ElectionTimeout)
	// because of the randomised timer expiring in 1 x interval ... 2 x interval.
	// We add a bit for propagation delay. If the election fails (e.g. because
	// two elections start at once), we will have got something through our
	// observer channel indicating a different state (i.e. one of the nodes
	// will have moved to candidate state) which will reset the timer.
	//
	// Because of an implementation peculiarity, it can actually be 3 x timeout.
	timeout := c.conf.HeartbeatTimeout
	if timeout < c.conf.ElectionTimeout {
		timeout = c.conf.ElectionTimeout
	}
	timeout = 2*timeout + c.conf.CommitTimeout
	timer := time.NewTimer(timeout)
	defer timer.Stop()

	// Wait until we have a stable instate slice. Each time we see an
	// observation a state has changed, recheck it and if it has changed,
	// restart the timer.
	var pollStartTime = time.Now()
	for {
		inState, highestTerm := c.pollState(s)
		inStateTime := time.Now()

		// Sometimes this routine is called very early on before the
		// rafts have started up. We then timeout even though no one has
		// even started an election. So if the highest term in use is
		// zero, we know there are no raft processes that have yet issued
		// a RequestVote, and we set a long time out. This is fixed when
		// we hear the first RequestVote, at which point we reset the
		// timer.
		if highestTerm == 0 {
			timer.Reset(c.longstopTimeout)
		} else {
			timer.Reset(timeout)
		}

		// Filter will wake up whenever we observe a RequestVote.
		filter := func(ob *Observation) bool {
			switch ob.Data.(type) {
			case RaftState:
				return true
			case RequestVoteRequest:
				return true
			default:
				return false
			}
		}

		select {
		case <-c.failedCh:
			c.t.FailNow()

		case <-limitCh:
			c.FailNowf("[ERR] Timeout waiting for stable %s state", s)

		case <-c.WaitEventChan(filter, 0):
			c.logger.Printf("[DEBUG] Resetting stability timeout")

		case t, ok := <-timer.C:
			if !ok {
				c.FailNowf("[ERR] Timer channel errored")
			}
			c.logger.Printf("[INFO] Stable state for %s reached at %s (%d nodes), %s from start of poll, %s from cluster start. Timeout at %s, %s after stability",
				s, inStateTime, len(inState), inStateTime.Sub(pollStartTime), inStateTime.Sub(c.startTime), t, t.Sub(inStateTime))
			return inState
		}
	}
}

// Leader waits for the cluster to elect a leader and stay in a stable state.
func (c *cluster) Leader() *Raft {
	leaders := c.GetInState(Leader)
	if len(leaders) != 1 {
		c.FailNowf("[ERR] expected one leader: %v", leaders)
	}
	return leaders[0]
}

// Followers waits for the cluster to have N-1 followers and stay in a stable
// state.
func (c *cluster) Followers() []*Raft {
	expFollowers := len(c.rafts) - 1
	followers := c.GetInState(Follower)
	if len(followers) != expFollowers {
		c.FailNowf("[ERR] timeout waiting for %d followers (followers are %v)", expFollowers, followers)
	}
	return followers
}

// FullyConnect connects all the transports together.
func (c *cluster) FullyConnect() {
	c.logger.Printf("[DEBUG] Fully Connecting")
	for i, t1 := range c.trans {
		for j, t2 := range c.trans {
			if i != j {
				t1.Connect(t2.LocalAddr(), t2)
				t2.Connect(t1.LocalAddr(), t1)
			}
		}
	}
}

// Disconnect disconnects all transports from the given address.
func (c *cluster) Disconnect(a ServerAddress) {
	c.logger.Printf("[DEBUG] Disconnecting %v", a)
	for _, t := range c.trans {
		if t.LocalAddr() == a {
			t.DisconnectAll()
		} else {
			t.Disconnect(a)
		}
	}
}

// Partition keeps the given list of addresses connected but isolates them
// from the other members of the cluster.
func (c *cluster) Partition(far []ServerAddress) {
	c.logger.Printf("[DEBUG] Partitioning %v", far)

	// Gather the set of nodes on the "near" side of the partition (we
	// will call the supplied list of nodes the "far" side).
	near := make(map[ServerAddress]struct{})
OUTER:
	for _, t := range c.trans {
		l := t.LocalAddr()
		for _, a := range far {
			if l == a {
				continue OUTER
			}
		}
		near[l] = struct{}{}
	}

	// Now fixup all the connections. The near side will be separated from
	// the far side, and vice-versa.
	for _, t := range c.trans {
		l := t.LocalAddr()
		if _, ok := near[l]; ok {
			for _, a := range far {
				t.Disconnect(a)
			}
		} else {
			for a, _ := range near {
				t.Disconnect(a)
			}
		}
	}
}

// IndexOf returns the index of the given raft instance.
func (c *cluster) IndexOf(r *Raft) int {
	for i, n := range c.rafts {
		if n == r {
			return i
		}
	}
	return -1
}

// EnsureLeader checks that ALL the nodes think the leader is the given expected
// leader.
func (c *cluster) EnsureLeader(t *testing.T, expect ServerAddress) {
	// We assume c.Leader() has been called already; now check all the rafts
	// think the leader is correct
	fail := false
	for _, r := range c.rafts {
		leader := ServerAddress(r.Leader())
		if leader != expect {
			if leader == "" {
				leader = "[none]"
			}
			if expect == "" {
				c.logger.Printf("[ERR] Peer %s sees leader %v expected [none]", r, leader)
			} else {
				c.logger.Printf("[ERR] Peer %s sees leader %v expected %v", r, leader, expect)
			}
			fail = true
		}
	}
	if fail {
		c.FailNowf("[ERR] At least one peer has the wrong notion of leader")
	}
}

// EnsureSame makes sure all the FSMs have the same contents.
func (c *cluster) EnsureSame(t *testing.T) {
	limit := time.Now().Add(c.longstopTimeout)
	first := c.fsms[0]

CHECK:
	first.Lock()
	for i, fsm := range c.fsms {
		if i == 0 {
			continue
		}
		fsm.Lock()

		if len(first.logs) != len(fsm.logs) {
			fsm.Unlock()
			if time.Now().After(limit) {
				c.FailNowf("[ERR] FSM log length mismatch: %d %d",
					len(first.logs), len(fsm.logs))
			} else {
				goto WAIT
			}
		}

		for idx := 0; idx < len(first.logs); idx++ {
			if bytes.Compare(first.logs[idx], fsm.logs[idx]) != 0 {
				fsm.Unlock()
				if time.Now().After(limit) {
					c.FailNowf("[ERR] FSM log mismatch at index %d", idx)
				} else {
					goto WAIT
				}
			}
		}
		fsm.Unlock()
	}

	first.Unlock()
	return

WAIT:
	first.Unlock()
	c.WaitEvent(nil, c.conf.CommitTimeout)
	goto CHECK
}

// getConfiguration returns the configuration of the given Raft instance, or
// fails the test if there's an error
func (c *cluster) getConfiguration(r *Raft) Configuration {
	future := r.GetConfiguration()
	if err := future.Error(); err != nil {
		c.FailNowf("[ERR] failed to get configuration: %v", err)
		return Configuration{}
	}

	return future.Configuration()
}

// EnsureSamePeers makes sure all the rafts have the same set of peers.
func (c *cluster) EnsureSamePeers(t *testing.T) {
	limit := time.Now().Add(c.longstopTimeout)
	peerSet := c.getConfiguration(c.rafts[0])

CHECK:
	for i, raft := range c.rafts {
		if i == 0 {
			continue
		}

		otherSet := c.getConfiguration(raft)
		if !reflect.DeepEqual(peerSet, otherSet) {
			if time.Now().After(limit) {
				c.FailNowf("[ERR] peer mismatch: %+v %+v", peerSet, otherSet)
			} else {
				goto WAIT
			}
		}
	}
	return

WAIT:
	c.WaitEvent(nil, c.conf.CommitTimeout)
	goto CHECK
}

// makeCluster will return a cluster with the given config and number of peers.
// If bootstrap is true, the servers will know about each other before starting,
// otherwise their transports will be wired up but they won't yet have configured
// each other.
func makeCluster(n int, bootstrap bool, t *testing.T, conf *Config) *cluster {
	if conf == nil {
		conf = inmemConfig(t)
	}

	c := &cluster{
		observationCh: make(chan Observation, 1024),
		conf:          conf,
		// Propagation takes a maximum of 2 heartbeat timeouts (time to
		// get a new heartbeat that would cause a commit) plus a bit.
		propagateTimeout: conf.HeartbeatTimeout*2 + conf.CommitTimeout,
		longstopTimeout:  5 * time.Second,
		logger:           newTestLoggerWithPrefix(t, "cluster"),
		failedCh:         make(chan struct{}),
	}
	c.t = t
	var configuration Configuration

	// Setup the stores and transports
	for i := 0; i < n; i++ {
		dir, err := ioutil.TempDir("", "raft")
		if err != nil {
			c.FailNowf("[ERR] err: %v ", err)
		}

		store := NewInmemStore()
		c.dirs = append(c.dirs, dir)
		c.stores = append(c.stores, store)
		c.fsms = append(c.fsms, &MockFSM{})

		dir2, snap := FileSnapTest(t)
		c.dirs = append(c.dirs, dir2)
		c.snaps = append(c.snaps, snap)

		addr, trans := NewInmemTransport("")
		c.trans = append(c.trans, trans)
		localID := ServerID(fmt.Sprintf("server-%s", addr))
		if conf.ProtocolVersion < 3 {
			localID = ServerID(addr)
		}
		configuration.Servers = append(configuration.Servers, Server{
			Suffrage: Voter,
			ID:       localID,
			Address:  addr,
		})
	}

	// Wire the transports together
	c.FullyConnect()

	// Create all the rafts
	c.startTime = time.Now()
	for i := 0; i < n; i++ {
		logs := c.stores[i]
		store := c.stores[i]
		snap := c.snaps[i]
		trans := c.trans[i]

		peerConf := conf
		peerConf.LocalID = configuration.Servers[i].ID
		peerConf.Logger = newTestLoggerWithPrefix(t, string(configuration.Servers[i].ID))

		if bootstrap {
			err := BootstrapCluster(peerConf, logs, store, snap, trans, configuration)
			if err != nil {
				c.FailNowf("[ERR] BootstrapCluster failed: %v", err)
			}
		}

		raft, err := NewRaft(peerConf, c.fsms[i], logs, store, snap, trans)
		if err != nil {
			c.FailNowf("[ERR] NewRaft failed: %v", err)
		}

		raft.RegisterObserver(NewObserver(c.observationCh, false, nil))
		if err != nil {
			c.FailNowf("[ERR] RegisterObserver failed: %v", err)
		}
		c.rafts = append(c.rafts, raft)
	}

	return c
}

// See makeCluster. This adds the peers initially to the peer store.
func MakeCluster(n int, t *testing.T, conf *Config) *cluster {
	return makeCluster(n, true, t, conf)
}

// See makeCluster. This doesn't add the peers initially to the peer store.
func MakeClusterNoBootstrap(n int, t *testing.T, conf *Config) *cluster {
	return makeCluster(n, false, t, conf)
}

=======
>>>>>>> 9a647f6c
func TestRaft_StartStop(t *testing.T) {
	c := MakeCluster(1, t, nil)
	c.Close()
}

func TestRaft_AfterShutdown(t *testing.T) {
	c := MakeCluster(1, t, nil)
	c.Close()
	raft := c.rafts[0]

	// Everything should fail now
	if f := raft.Apply(nil, 0); f.Error() != ErrRaftShutdown {
		c.FailNowf("should be shutdown: %v", f.Error())
	}

	// TODO (slackpad) - Barrier, VerifyLeader, and GetConfiguration can get
	// stuck if the buffered channel consumes the future but things are shut
	// down so they never get processed.
	if f := raft.AddVoter(ServerID("id"), ServerAddress("addr"), 0, 0); f.Error() != ErrRaftShutdown {
		c.FailNowf("should be shutdown: %v", f.Error())
	}
	if f := raft.AddNonvoter(ServerID("id"), ServerAddress("addr"), 0, 0); f.Error() != ErrRaftShutdown {
		c.FailNowf("should be shutdown: %v", f.Error())
	}
	if f := raft.RemoveServer(ServerID("id"), 0, 0); f.Error() != ErrRaftShutdown {
		c.FailNowf("should be shutdown: %v", f.Error())
	}
	if f := raft.DemoteVoter(ServerID("id"), 0, 0); f.Error() != ErrRaftShutdown {
		c.FailNowf("should be shutdown: %v", f.Error())
	}
	if f := raft.Snapshot(); f.Error() != ErrRaftShutdown {
		c.FailNowf("should be shutdown: %v", f.Error())
	}

	// Should be idempotent
	if f := raft.Shutdown(); f.Error() != nil {
		c.FailNowf("shutdown should be idempotent")
	}

}

func TestRaft_LiveBootstrap(t *testing.T) {
	// Make the cluster.
	c := MakeClusterNoBootstrap(3, t, nil)
	defer c.Close()

	// Build the configuration.
	configuration := Configuration{}
	for _, r := range c.rafts {
		server := Server{
			ID:      r.localID,
			Address: r.localAddr,
		}
		configuration.Servers = append(configuration.Servers, server)
	}

	// Bootstrap one of the nodes live.
	boot := c.rafts[0].BootstrapCluster(configuration)
	if err := boot.Error(); err != nil {
		c.FailNowf("bootstrap err: %v", err)
	}

	// Should be one leader.
	c.Followers()
	leader := c.Leader()
	c.EnsureLeader(t, leader.localAddr)

	// Should be able to apply.
	future := leader.Apply([]byte("test"), c.conf.CommitTimeout)
	if err := future.Error(); err != nil {
		c.FailNowf("apply err: %v", err)
	}
	c.WaitForReplication(1)

	// Make sure the live bootstrap fails now that things are started up.
	boot = c.rafts[0].BootstrapCluster(configuration)
	if err := boot.Error(); err != ErrCantBootstrap {
		c.FailNowf("bootstrap should have failed: %v", err)
	}
}

func TestRaft_RecoverCluster_NoState(t *testing.T) {
	c := MakeClusterNoBootstrap(1, t, nil)
	defer c.Close()

	r := c.rafts[0]
	configuration := Configuration{
		Servers: []Server{
			{
				ID:      r.localID,
				Address: r.localAddr,
			},
		},
	}
	err := RecoverCluster(&r.conf, &MockFSM{}, r.logs, r.stable,
		r.snapshots, r.trans, configuration)
	if err == nil || !strings.Contains(err.Error(), "no initial state") {
		c.FailNowf("should have failed for no initial state: %v", err)
	}
}

func TestRaft_RecoverCluster(t *testing.T) {
	// Run with different number of applies which will cover no snapshot and
	// snapshot + log scenarios. By sweeping through the trailing logs value
	// we will also hit the case where we have a snapshot only.
	var err error
	runRecover := func(applies int) {
		conf := inmemConfig(t)
		conf.TrailingLogs = 10
		c := MakeCluster(3, t, conf)
		defer c.Close()

		// Perform some commits.
		c.logger.Debug("running with", "applies", applies)
		leader := c.Leader()
		for i := 0; i < applies; i++ {
			future := leader.Apply([]byte(fmt.Sprintf("test%d", i)), 0)
			if err = future.Error(); err != nil {
				c.FailNowf("[ERR] apply err: %v", err)
			}
		}

		// Snap the configuration.
		future := leader.GetConfiguration()
		if err = future.Error(); err != nil {
			c.FailNowf("[ERR] get configuration err: %v", err)
		}
		configuration := future.Configuration()

		// Shut down the cluster.
		for _, sec := range c.rafts {
			if err = sec.Shutdown().Error(); err != nil {
				c.FailNowf("[ERR] shutdown err: %v", err)
			}
		}

		// Recover the cluster. We need to replace the transport and we
		// replace the FSM so no state can carry over.
		for i, r := range c.rafts {
			var before []*SnapshotMeta
			before, err = r.snapshots.List()
			if err != nil {
				c.FailNowf("snapshot list err: %v", err)
			}
			if err = RecoverCluster(&r.conf, &MockFSM{}, r.logs, r.stable,
				r.snapshots, r.trans, configuration); err != nil {
				c.FailNowf("recover err: %v", err)
			}

			// Make sure the recovery looks right.
			var after []*SnapshotMeta
			after, err = r.snapshots.List()
			if err != nil {
				c.FailNowf("snapshot list err: %v", err)
			}
			if len(after) != len(before)+1 {
				c.FailNowf("expected a new snapshot, %d vs. %d", len(before), len(after))
			}
			var first uint64
			first, err = r.logs.FirstIndex()
			if err != nil {
				c.FailNowf("first log index err: %v", err)
			}
			var last uint64
			last, err = r.logs.LastIndex()
			if err != nil {
				c.FailNowf("last log index err: %v", err)
			}
			if first != 0 || last != 0 {
				c.FailNowf("expected empty logs, got %d/%d", first, last)
			}

			// Fire up the recovered Raft instance. We have to patch
			// up the cluster state manually since this is an unusual
			// operation.
			_, trans := NewInmemTransport(r.localAddr)
			var r2 *Raft
			r2, err = NewRaft(&r.conf, &MockFSM{}, r.logs, r.stable, r.snapshots, trans)
			if err != nil {
				c.FailNowf("new raft err: %v", err)
			}
			c.rafts[i] = r2
			c.trans[i] = r2.trans.(*InmemTransport)
			c.fsms[i] = r2.fsm.(*MockFSM)
		}
		c.FullyConnect()
		time.Sleep(c.propagateTimeout)

		// Let things settle and make sure we recovered.
		c.EnsureLeader(t, c.Leader().localAddr)
		c.EnsureSame(t)
		c.EnsureSamePeers(t)
	}
	for applies := 0; applies < 20; applies++ {
		runRecover(applies)
	}
}

func TestRaft_HasExistingState(t *testing.T) {
	var err error
	// Make a cluster.
	c := MakeCluster(2, t, nil)
	defer c.Close()

	// Make a new cluster of 1.
	c1 := MakeClusterNoBootstrap(1, t, nil)

	// Make sure the initial state is clean.
	var hasState bool
	hasState, err = HasExistingState(c1.rafts[0].logs, c1.rafts[0].stable, c1.rafts[0].snapshots)
	if err != nil || hasState {
		c.FailNowf("should not have any existing state, %v", err)
	}

	// Merge clusters.
	c.Merge(c1)
	c.FullyConnect()

	// Join the new node in.
	future := c.Leader().AddVoter(c1.rafts[0].localID, c1.rafts[0].localAddr, 0, 0)
	if err = future.Error(); err != nil {
		c.FailNowf("[ERR] err: %v", err)
	}

	// Check the FSMs.
	c.EnsureSame(t)

	// Check the peers.
	c.EnsureSamePeers(t)

	// Ensure one leader.
	c.EnsureLeader(t, c.Leader().localAddr)

	// Make sure it's not clean.
	hasState, err = HasExistingState(c1.rafts[0].logs, c1.rafts[0].stable, c1.rafts[0].snapshots)
	if err != nil || !hasState {
		c.FailNowf("should have some existing state, %v", err)
	}
}

func TestRaft_SingleNode(t *testing.T) {
	conf := inmemConfig(t)
	c := MakeCluster(1, t, conf)
	defer c.Close()
	raft := c.rafts[0]

	// Watch leaderCh for change
	select {
	case v := <-raft.LeaderCh():
		if !v {
			c.FailNowf("should become leader")
		}
	case <-time.After(conf.HeartbeatTimeout * 3):
		c.FailNowf("timeout becoming leader")
	}

	// Should be leader
	if s := raft.State(); s != Leader {
		c.FailNowf("expected leader: %v", s)
	}

	// Should be able to apply
	future := raft.Apply([]byte("test"), c.conf.HeartbeatTimeout)
	if err := future.Error(); err != nil {
		c.FailNowf("err: %v", err)
	}

	// Check the response
	if future.Response().(int) != 1 {
		c.FailNowf("bad response: %v", future.Response())
	}

	// Check the index
	if idx := future.Index(); idx == 0 {
		c.FailNowf("bad index: %d", idx)
	}

	// Check that it is applied to the FSM
	if len(getMockFSM(c.fsms[0]).logs) != 1 {
		c.FailNowf("did not apply to FSM!")
	}
}

func TestRaft_TripleNode(t *testing.T) {
	// Make the cluster
	c := MakeCluster(3, t, nil)
	defer c.Close()

	// Should be one leader
	c.Followers()
	leader := c.Leader()
	c.EnsureLeader(t, leader.localAddr)

	// Should be able to apply
	future := leader.Apply([]byte("test"), c.conf.CommitTimeout)
	if err := future.Error(); err != nil {
		c.FailNowf("err: %v", err)
	}
	c.WaitForReplication(1)
}

func TestRaft_LeaderFail(t *testing.T) {
	// Make the cluster
	c := MakeCluster(3, t, nil)
	defer c.Close()

	// Should be one leader
	c.Followers()
	leader := c.Leader()

	// Should be able to apply
	future := leader.Apply([]byte("test"), c.conf.CommitTimeout)
	if err := future.Error(); err != nil {
		c.FailNowf("err: %v", err)
	}
	c.WaitForReplication(1)

	// Disconnect the leader now
	t.Logf("[INFO] Disconnecting %v", leader)
	leaderTerm := leader.getCurrentTerm()
	c.Disconnect(leader.localAddr)

	// Wait for new leader
	limit := time.Now().Add(c.longstopTimeout)
	var newLead *Raft
	for time.Now().Before(limit) && newLead == nil {
		c.WaitEvent(nil, c.conf.CommitTimeout)
		leaders := c.GetInState(Leader)
		if len(leaders) == 1 && leaders[0] != leader {
			newLead = leaders[0]
		}
	}
	if newLead == nil {
		c.FailNowf("expected new leader")
	}

	// Ensure the term is greater
	if newLead.getCurrentTerm() <= leaderTerm {
		c.FailNowf("expected newer term! %d %d (%v, %v)", newLead.getCurrentTerm(), leaderTerm, newLead, leader)
	}

	// Apply should work not work on old leader
	future1 := leader.Apply([]byte("fail"), c.conf.CommitTimeout)

	// Apply should work on newer leader
	future2 := newLead.Apply([]byte("apply"), c.conf.CommitTimeout)

	// Future2 should work
	if err := future2.Error(); err != nil {
		c.FailNowf("err: %v", err)
	}

	// Reconnect the networks
	t.Logf("[INFO] Reconnecting %v", leader)
	c.FullyConnect()

	// Future1 should fail
	if err := future1.Error(); err != ErrLeadershipLost && err != ErrNotLeader {
		c.FailNowf("err: %v", err)
	}

	// Wait for log replication
	c.EnsureSame(t)

	// Check two entries are applied to the FSM
	for _, fsmRaw := range c.fsms {
		fsm := getMockFSM(fsmRaw)
		fsm.Lock()
		if len(fsm.logs) != 2 {
			c.FailNowf("did not apply both to FSM! %v", fsm.logs)
		}
		if bytes.Compare(fsm.logs[0], []byte("test")) != 0 {
			c.FailNowf("first entry should be 'test'")
		}
		if bytes.Compare(fsm.logs[1], []byte("apply")) != 0 {
			c.FailNowf("second entry should be 'apply'")
		}
		fsm.Unlock()
	}
}

func TestRaft_BehindFollower(t *testing.T) {
	// Make the cluster
	c := MakeCluster(3, t, nil)
	defer c.Close()

	// Disconnect one follower
	leader := c.Leader()
	followers := c.Followers()
	behind := followers[0]
	c.Disconnect(behind.localAddr)

	// Commit a lot of things
	var future Future
	for i := 0; i < 100; i++ {
		future = leader.Apply([]byte(fmt.Sprintf("test%d", i)), 0)
	}

	// Wait for the last future to apply
	if err := future.Error(); err != nil {
		c.FailNowf("err: %v", err)
	} else {
		t.Logf("[INFO] Finished apply without behind follower")
	}

	// Check that we have a non zero last contact
	if behind.LastContact().IsZero() {
		c.FailNowf("expected previous contact")
	}

	// Reconnect the behind node
	c.FullyConnect()

	// Ensure all the logs are the same
	c.EnsureSame(t)

	// Ensure one leader
	leader = c.Leader()
	c.EnsureLeader(t, leader.localAddr)
}

func TestRaft_ApplyNonLeader(t *testing.T) {
	// Make the cluster
	c := MakeCluster(3, t, nil)
	defer c.Close()

	// Wait for a leader
	c.Leader()

	// Try to apply to them
	followers := c.GetInState(Follower)
	if len(followers) != 2 {
		c.FailNowf("Expected 2 followers")
	}
	follower := followers[0]

	// Try to apply
	future := follower.Apply([]byte("test"), c.conf.CommitTimeout)
	if future.Error() != ErrNotLeader {
		c.FailNowf("should not apply on follower")
	}

	// Should be cached
	if future.Error() != ErrNotLeader {
		c.FailNowf("should not apply on follower")
	}
}

func TestRaft_ApplyConcurrent(t *testing.T) {
	// Make the cluster
	conf := inmemConfig(t)
	conf.HeartbeatTimeout = 2 * conf.HeartbeatTimeout
	conf.ElectionTimeout = 2 * conf.ElectionTimeout
	c := MakeCluster(3, t, conf)
	defer c.Close()

	// Wait for a leader
	leader := c.Leader()

	// Create a wait group
	const sz = 100
	var group sync.WaitGroup
	group.Add(sz)

	applyF := func(i int) {
		defer group.Done()
		future := leader.Apply([]byte(fmt.Sprintf("test%d", i)), 0)
		if err := future.Error(); err != nil {
			c.Failf("[ERR] err: %v", err)
		}
	}

	// Concurrently apply
	for i := 0; i < sz; i++ {
		go applyF(i)
	}

	// Wait to finish
	doneCh := make(chan struct{})
	go func() {
		group.Wait()
		close(doneCh)
	}()
	select {
	case <-doneCh:
	case <-time.After(c.longstopTimeout):
		c.FailNowf("timeout")
	}

	// If anything failed up to this point then bail now, rather than do a
	// confusing compare.
	if t.Failed() {
		c.FailNowf("One or more of the apply operations failed")
	}

	// Check the FSMs
	c.EnsureSame(t)
}

func TestRaft_ApplyConcurrent_Timeout(t *testing.T) {
	// Make the cluster
	conf := inmemConfig(t)
	conf.CommitTimeout = 1 * time.Millisecond
	conf.HeartbeatTimeout = 2 * conf.HeartbeatTimeout
	conf.ElectionTimeout = 2 * conf.ElectionTimeout
	c := MakeCluster(1, t, conf)
	defer c.Close()

	// Wait for a leader
	leader := c.Leader()

	// Enough enqueues should cause at least one timeout...
	var didTimeout int32
	for i := 0; (i < 5000) && (atomic.LoadInt32(&didTimeout) == 0); i++ {
		go func(i int) {
			future := leader.Apply([]byte(fmt.Sprintf("test%d", i)), time.Microsecond)
			if future.Error() == ErrEnqueueTimeout {
				atomic.StoreInt32(&didTimeout, 1)
			}
		}(i)

		// Give the leader loop some other things to do in order to
		// increase the odds of a timeout.
		if i%5 == 0 {
			leader.VerifyLeader()
		}
	}

	// Loop until we see a timeout, or give up.
	limit := time.Now().Add(c.longstopTimeout)
	for time.Now().Before(limit) {
		if atomic.LoadInt32(&didTimeout) != 0 {
			return
		}
		c.WaitEvent(nil, c.propagateTimeout)
	}
	c.FailNowf("Timeout waiting to detect apply timeouts")
}

func TestRaft_JoinNode(t *testing.T) {
	// Make a cluster
	c := MakeCluster(2, t, nil)
	defer c.Close()

	// Make a new cluster of 1
	c1 := MakeClusterNoBootstrap(1, t, nil)

	// Merge clusters
	c.Merge(c1)
	c.FullyConnect()

	// Join the new node in
	future := c.Leader().AddVoter(c1.rafts[0].localID, c1.rafts[0].localAddr, 0, 0)
	if err := future.Error(); err != nil {
		c.FailNowf("err: %v", err)
	}

	// Ensure one leader
	c.EnsureLeader(t, c.Leader().localAddr)

	// Check the FSMs
	c.EnsureSame(t)

	// Check the peers
	c.EnsureSamePeers(t)
}

func TestRaft_JoinNode_ConfigStore(t *testing.T) {
	// Make a cluster
	conf := inmemConfig(t)
	c := makeCluster(t, &MakeClusterOpts{
		Peers:          1,
		Bootstrap:      true,
		Conf:           conf,
		ConfigStoreFSM: true,
	})
	defer c.Close()

	// Make a new nodes
	c1 := makeCluster(t, &MakeClusterOpts{
		Peers:          1,
		Bootstrap:      false,
		Conf:           conf,
		ConfigStoreFSM: true,
	})
	c2 := makeCluster(t, &MakeClusterOpts{
		Peers:          1,
		Bootstrap:      false,
		Conf:           conf,
		ConfigStoreFSM: true,
	})

	// Merge clusters
	c.Merge(c1)
	c.Merge(c2)
	c.FullyConnect()

	// Join the new node in
	future := c.Leader().AddVoter(c1.rafts[0].localID, c1.rafts[0].localAddr, 0, 0)
	if err := future.Error(); err != nil {
		c.FailNowf("err: %v", err)
	}
	// Join the new node in
	future = c.Leader().AddVoter(c2.rafts[0].localID, c2.rafts[0].localAddr, 0, 0)
	if err := future.Error(); err != nil {
		c.FailNowf("err: %v", err)
	}

	// Ensure one leader
	c.EnsureLeader(t, c.Leader().localAddr)

	// Check the FSMs
	c.EnsureSame(t)

	// Check the peers
	c.EnsureSamePeers(t)

	// Check the fsm holds the correct config logs
	for _, fsmRaw := range c.fsms {
		fsm := getMockFSM(fsmRaw)
		if len(fsm.configurations) != 3 {
			c.FailNowf("unexpected number of configuration changes: %d", len(fsm.configurations))
		}
		if len(fsm.configurations[0].Servers) != 1 {
			c.FailNowf("unexpected number of servers in config change: %v", fsm.configurations[0].Servers)
		}
		if len(fsm.configurations[1].Servers) != 2 {
			c.FailNowf("unexpected number of servers in config change: %v", fsm.configurations[1].Servers)
		}
		if len(fsm.configurations[2].Servers) != 3 {
			c.FailNowf("unexpected number of servers in config change: %v", fsm.configurations[2].Servers)
		}
	}

}

func TestRaft_RemoveFollower(t *testing.T) {
	// Make a cluster
	c := MakeCluster(3, t, nil)
	defer c.Close()

	// Get the leader
	leader := c.Leader()

	// Wait until we have 2 followers
	limit := time.Now().Add(c.longstopTimeout)
	var followers []*Raft
	for time.Now().Before(limit) && len(followers) != 2 {
		c.WaitEvent(nil, c.conf.CommitTimeout)
		followers = c.GetInState(Follower)
	}
	if len(followers) != 2 {
		c.FailNowf("expected two followers: %v", followers)
	}

	// Remove a follower
	follower := followers[0]
	future := leader.RemoveServer(follower.localID, 0, 0)
	if err := future.Error(); err != nil {
		c.FailNowf("err: %v", err)
	}

	// Wait a while
	time.Sleep(c.propagateTimeout)

	// Other nodes should have fewer peers
	if configuration := c.getConfiguration(leader); len(configuration.Servers) != 2 {
		c.FailNowf("too many peers")
	}
	if configuration := c.getConfiguration(followers[1]); len(configuration.Servers) != 2 {
		c.FailNowf("too many peers")
	}
}

func TestRaft_RemoveLeader(t *testing.T) {
	// Make a cluster
	c := MakeCluster(3, t, nil)
	defer c.Close()

	// Get the leader
	leader := c.Leader()

	// Wait until we have 2 followers
	limit := time.Now().Add(c.longstopTimeout)
	var followers []*Raft
	for time.Now().Before(limit) && len(followers) != 2 {
		c.WaitEvent(nil, c.conf.CommitTimeout)
		followers = c.GetInState(Follower)
	}
	if len(followers) != 2 {
		c.FailNowf("expected two followers: %v", followers)
	}

	// Remove the leader
	f := leader.RemoveServer(leader.localID, 0, 0)

	// Wait for the future to complete
	if f.Error() != nil {
		c.FailNowf("RemoveServer() returned error %v", f.Error())
	}

	// Wait a bit for log application
	time.Sleep(c.propagateTimeout)

	// Should have a new leader
	time.Sleep(c.propagateTimeout)
	newLeader := c.Leader()
	if newLeader == leader {
		c.FailNowf("removed leader is still leader")
	}

	// Other nodes should have fewer peers
	if configuration := c.getConfiguration(newLeader); len(configuration.Servers) != 2 {
		c.FailNowf("wrong number of peers %d", len(configuration.Servers))
	}

	// Old leader should be shutdown
	if leader.State() != Shutdown {
		c.FailNowf("old leader should be shutdown")
	}
}

func TestRaft_RemoveLeader_NoShutdown(t *testing.T) {
	// Make a cluster
	conf := inmemConfig(t)
	conf.ShutdownOnRemove = false
	c := MakeCluster(3, t, conf)
	defer c.Close()

	// Get the leader
	c.Followers()
	leader := c.Leader()

	// Remove the leader
	for i := byte(0); i < 100; i++ {
		if i == 80 {
			removeFuture := leader.RemoveServer(leader.localID, 0, 0)
			if err := removeFuture.Error(); err != nil {
				c.FailNowf("err: %v, remove leader failed", err)
			}
		}
		future := leader.Apply([]byte{i}, 0)
		if i > 80 {
			if err := future.Error(); err == nil || err != ErrNotLeader {
				c.FailNowf("err: %v, future entries should fail", err)
			}
		}
	}

	// Wait a while
	time.Sleep(c.propagateTimeout)

	// Should have a new leader
	newLeader := c.Leader()

	// Wait a bit for log application
	time.Sleep(c.propagateTimeout)

	// Other nodes should have pulled the leader.
	configuration := c.getConfiguration(newLeader)
	if len(configuration.Servers) != 2 {
		c.FailNowf("too many peers")
	}
	if hasVote(configuration, leader.localID) {
		c.FailNowf("old leader should no longer have a vote")
	}

	// Old leader should be a follower.
	if leader.State() != Follower {
		c.FailNowf("leader should be follower")
	}

	// Old leader should not include itself in its peers.
	configuration = c.getConfiguration(leader)
	if len(configuration.Servers) != 2 {
		c.FailNowf("too many peers")
	}
	if hasVote(configuration, leader.localID) {
		c.FailNowf("old leader should no longer have a vote")
	}

	// Other nodes should have the same state
	c.EnsureSame(t)
}

func TestRaft_RemoveFollower_SplitCluster(t *testing.T) {
	// Make a cluster.
	conf := inmemConfig(t)
	c := MakeCluster(4, t, conf)
	defer c.Close()

	// Wait for a leader to get elected.
	leader := c.Leader()

	// Wait to make sure knowledge of the 4th server is known to all the
	// peers.
	numServers := 0
	limit := time.Now().Add(c.longstopTimeout)
	for time.Now().Before(limit) && numServers != 4 {
		time.Sleep(c.propagateTimeout)
		configuration := c.getConfiguration(leader)
		numServers = len(configuration.Servers)
	}
	if numServers != 4 {
		c.FailNowf("Leader should have 4 servers, got %d", numServers)
	}
	c.EnsureSamePeers(t)

	// Isolate two of the followers.
	followers := c.Followers()
	if len(followers) != 3 {
		c.FailNowf("Expected 3 followers, got %d", len(followers))
	}
	c.Partition([]ServerAddress{followers[0].localAddr, followers[1].localAddr})

	// Try to remove the remaining follower that was left with the leader.
	future := leader.RemoveServer(followers[2].localID, 0, 0)
	if err := future.Error(); err == nil {
		c.FailNowf("Should not have been able to make peer change")
	}
}

func TestRaft_AddKnownPeer(t *testing.T) {
	// Make a cluster
	c := MakeCluster(3, t, nil)
	defer c.Close()

	// Get the leader
	leader := c.Leader()
	followers := c.GetInState(Follower)

	configReq := &configurationsFuture{}
	configReq.init()
	leader.configurationsCh <- configReq
	if err := configReq.Error(); err != nil {
		c.FailNowf("err: %v", err)
	}
	startingConfig := configReq.configurations.committed
	startingConfigIdx := configReq.configurations.committedIndex

	// Add a follower
	future := leader.AddVoter(followers[0].localID, followers[0].localAddr, 0, 0)
	if err := future.Error(); err != nil {
		c.FailNowf("AddVoter() err: %v", err)
	}
	configReq = &configurationsFuture{}
	configReq.init()
	leader.configurationsCh <- configReq
	if err := configReq.Error(); err != nil {
		c.FailNowf("err: %v", err)
	}
	newConfig := configReq.configurations.committed
	newConfigIdx := configReq.configurations.committedIndex
	if newConfigIdx <= startingConfigIdx {
		c.FailNowf("AddVoter should have written a new config entry, but configurations.commitedIndex still %d", newConfigIdx)
	}
	if !reflect.DeepEqual(newConfig, startingConfig) {
		c.FailNowf("[ERR} AddVoter with existing peer shouldn't have changed config, was %#v, but now %#v", startingConfig, newConfig)
	}
}

func TestRaft_RemoveUnknownPeer(t *testing.T) {
	// Make a cluster
	c := MakeCluster(3, t, nil)
	defer c.Close()

	// Get the leader
	leader := c.Leader()
	configReq := &configurationsFuture{}
	configReq.init()
	leader.configurationsCh <- configReq
	if err := configReq.Error(); err != nil {
		c.FailNowf("err: %v", err)
	}
	startingConfig := configReq.configurations.committed
	startingConfigIdx := configReq.configurations.committedIndex

	// Remove unknown
	future := leader.RemoveServer(ServerID(NewInmemAddr()), 0, 0)

	// nothing to do, should be a new config entry that's the same as before
	if err := future.Error(); err != nil {
		c.FailNowf("RemoveServer() err: %v", err)
	}
	configReq = &configurationsFuture{}
	configReq.init()
	leader.configurationsCh <- configReq
	if err := configReq.Error(); err != nil {
		c.FailNowf("err: %v", err)
	}
	newConfig := configReq.configurations.committed
	newConfigIdx := configReq.configurations.committedIndex
	if newConfigIdx <= startingConfigIdx {
		c.FailNowf("RemoveServer should have written a new config entry, but configurations.commitedIndex still %d", newConfigIdx)
	}
	if !reflect.DeepEqual(newConfig, startingConfig) {
		c.FailNowf("[ERR} RemoveServer with unknown peer shouldn't of changed config, was %#v, but now %#v", startingConfig, newConfig)
	}
}

func TestRaft_SnapshotRestore(t *testing.T) {
	// Make the cluster
	conf := inmemConfig(t)
	conf.TrailingLogs = 10
	c := MakeCluster(1, t, conf)
	defer c.Close()

	// Commit a lot of things
	leader := c.Leader()
	var future Future
	for i := 0; i < 100; i++ {
		future = leader.Apply([]byte(fmt.Sprintf("test%d", i)), 0)
	}

	// Wait for the last future to apply
	if err := future.Error(); err != nil {
		c.FailNowf("err: %v", err)
	}

	// Take a snapshot
	snapFuture := leader.Snapshot()
	if err := snapFuture.Error(); err != nil {
		c.FailNowf("err: %v", err)
	}

	// Check for snapshot
	snaps, _ := leader.snapshots.List()
	if len(snaps) != 1 {
		c.FailNowf("should have a snapshot")
	}
	snap := snaps[0]

	// Logs should be trimmed
	if idx, _ := leader.logs.FirstIndex(); idx != snap.Index-conf.TrailingLogs+1 {
		c.FailNowf("should trim logs to %d: but is %d", snap.Index-conf.TrailingLogs+1, idx)
	}

	// Shutdown
	shutdown := leader.Shutdown()
	if err := shutdown.Error(); err != nil {
		c.FailNowf("err: %v", err)
	}

	// Restart the Raft
	r := leader
	// Can't just reuse the old transport as it will be closed
	_, trans2 := NewInmemTransport(r.trans.LocalAddr())
	r, err := NewRaft(&r.conf, r.fsm, r.logs, r.stable, r.snapshots, trans2)
	if err != nil {
		c.FailNowf("err: %v", err)
	}
	c.rafts[0] = r

	// We should have restored from the snapshot!
	if last := r.getLastApplied(); last != snap.Index {
		c.FailNowf("bad last index: %d, expecting %d", last, snap.Index)
	}
}

// TODO: Need a test that has a previous format Snapshot and check that it can
// be read/installed on the new code.

// TODO: Need a test to process old-style entries in the Raft log when starting
// up.

func TestRaft_NoRestoreOnStart(t *testing.T) {
	conf := inmemConfig(t)
	conf.TrailingLogs = 10
	conf.NoSnapshotRestoreOnStart = true
	c := MakeCluster(1, t, conf)

	// Commit a lot of things.
	leader := c.Leader()
	var future Future
	for i := 0; i < 100; i++ {
		future = leader.Apply([]byte(fmt.Sprintf("test%d", i)), 0)
	}

	// Wait for the last future to apply
	if err := future.Error(); err != nil {
		c.FailNowf("err: %v", err)
	}

	// Take a snapshot.
	snapFuture := leader.Snapshot()
	if err := snapFuture.Error(); err != nil {
		c.FailNowf("err: %v", err)
	}

	// Shutdown.
	shutdown := leader.Shutdown()
	if err := shutdown.Error(); err != nil {
		c.FailNowf("err: %v", err)
	}

	_, trans := NewInmemTransport(leader.localAddr)
	newFSM := &MockFSM{}
	_, err := NewRaft(&leader.conf, newFSM, leader.logs, leader.stable, leader.snapshots, trans)
	if err != nil {
		c.FailNowf("err: %v", err)
	}

	if len(newFSM.logs) != 0 {
		c.FailNowf("expected empty FSM, got %v", newFSM)
	}
}

func TestRaft_SnapshotRestore_PeerChange(t *testing.T) {
	var err error
	// Make the cluster.
	conf := inmemConfig(t)
	conf.ProtocolVersion = 1
	conf.TrailingLogs = 10
	c := MakeCluster(3, t, conf)
	defer c.Close()

	// Commit a lot of things.
	leader := c.Leader()
	var future Future
	for i := 0; i < 100; i++ {
		future = leader.Apply([]byte(fmt.Sprintf("test%d", i)), 0)
	}

	// Wait for the last future to apply
	if err = future.Error(); err != nil {
		c.FailNowf("[ERR] err: %v", err)
	}

	// Take a snapshot.
	snapFuture := leader.Snapshot()
	if err = snapFuture.Error(); err != nil {
		c.FailNowf("[ERR] err: %v", err)
	}

	// Shutdown.
	shutdown := leader.Shutdown()
	if err = shutdown.Error(); err != nil {
		c.FailNowf("[ERR] err: %v", err)
	}

	// Make a separate cluster.
	c2 := MakeClusterNoBootstrap(2, t, conf)
	defer c2.Close()

	// Kill the old cluster.
	for _, sec := range c.rafts {
		if sec != leader {
			if err = sec.Shutdown().Error(); err != nil {
				c.FailNowf("[ERR] shutdown err: %v", err)
			}
		}
	}

	// Restart the Raft with new peers.
	r := leader

	// Gather the new peer address list.
	var peers []string
	peers = append(peers, fmt.Sprintf("%q", leader.trans.LocalAddr()))
	for _, sec := range c2.rafts {
		peers = append(peers, fmt.Sprintf("%q", sec.trans.LocalAddr()))
	}
	content := []byte(fmt.Sprintf("[%s]", strings.Join(peers, ",")))

	// Perform a manual recovery on the cluster.
	base, err := ioutil.TempDir("", "")
	if err != nil {
		c.FailNowf("err: %v", err)
	}
	defer os.RemoveAll(base)
	peersFile := filepath.Join(base, "peers.json")
	if err = ioutil.WriteFile(peersFile, content, 0666); err != nil {
		c.FailNowf("[ERR] err: %v", err)
	}
	configuration, err := ReadPeersJSON(peersFile)
	if err != nil {
		c.FailNowf("err: %v", err)
	}
	if err = RecoverCluster(&r.conf, &MockFSM{}, r.logs, r.stable,
		r.snapshots, r.trans, configuration); err != nil {
		c.FailNowf("err: %v", err)
	}

	// Can't just reuse the old transport as it will be closed. We also start
	// with a fresh FSM for good measure so no state can carry over.
	_, trans := NewInmemTransport(r.localAddr)
	r, err = NewRaft(&r.conf, &MockFSM{}, r.logs, r.stable, r.snapshots, trans)
	if err != nil {
		c.FailNowf("err: %v", err)
	}
	c.rafts[0] = r
	c2.rafts = append(c2.rafts, r)
	c2.trans = append(c2.trans, r.trans.(*InmemTransport))
	c2.fsms = append(c2.fsms, r.fsm.(*MockFSM))
	c2.FullyConnect()

	// Wait a while.
	time.Sleep(c.propagateTimeout)

	// Ensure we elect a leader, and that we replicate to our new followers.
	c2.EnsureSame(t)

	// We should have restored from the snapshot! Note that there's one
	// index bump from the noop the leader tees up when it takes over.
	if last := r.getLastApplied(); last != 103 {
		c.FailNowf("bad last: %v", last)
	}

	// Check the peers.
	c2.EnsureSamePeers(t)
}

func TestRaft_AutoSnapshot(t *testing.T) {
	// Make the cluster
	conf := inmemConfig(t)
	conf.SnapshotInterval = conf.CommitTimeout * 2
	conf.SnapshotThreshold = 50
	conf.TrailingLogs = 10
	c := MakeCluster(1, t, conf)
	defer c.Close()

	// Commit a lot of things
	leader := c.Leader()
	var future Future
	for i := 0; i < 100; i++ {
		future = leader.Apply([]byte(fmt.Sprintf("test%d", i)), 0)
	}

	// Wait for the last future to apply
	if err := future.Error(); err != nil {
		c.FailNowf("err: %v", err)
	}

	// Wait for a snapshot to happen
	time.Sleep(c.propagateTimeout)

	// Check for snapshot
	if snaps, _ := leader.snapshots.List(); len(snaps) == 0 {
		c.FailNowf("should have a snapshot")
	}
}

func TestRaft_UserSnapshot(t *testing.T) {
	// Make the cluster.
	conf := inmemConfig(t)
	conf.SnapshotThreshold = 50
	conf.TrailingLogs = 10
	c := MakeCluster(1, t, conf)
	defer c.Close()

	// With nothing committed, asking for a snapshot should return an error.
	leader := c.Leader()
	if userSnapshotErrorsOnNoData {
		if err := leader.Snapshot().Error(); err != ErrNothingNewToSnapshot {
			c.FailNowf("Request for Snapshot failed: %v", err)
		}
	}

	// Commit some things.
	var future Future
	for i := 0; i < 10; i++ {
		future = leader.Apply([]byte(fmt.Sprintf("test %d", i)), 0)
	}
	if err := future.Error(); err != nil {
		c.FailNowf("Error Apply new log entries: %v", err)
	}

	// Now we should be able to ask for a snapshot without getting an error.
	if err := leader.Snapshot().Error(); err != nil {
		c.FailNowf("Request for Snapshot failed: %v", err)
	}

	// Check for snapshot
	if snaps, _ := leader.snapshots.List(); len(snaps) == 0 {
		c.FailNowf("should have a snapshot")
	}
}

// snapshotAndRestore does a snapshot and restore sequence and applies the given
// offset to the snapshot index, so we can try out different situations.
func snapshotAndRestore(t *testing.T, offset uint64) {
	// Make the cluster.
	conf := inmemConfig(t)
	c := MakeCluster(3, t, conf)
	defer c.Close()

	// Wait for things to get stable and commit some things.
	leader := c.Leader()
	var future Future
	for i := 0; i < 10; i++ {
		future = leader.Apply([]byte(fmt.Sprintf("test %d", i)), 0)
	}
	if err := future.Error(); err != nil {
		c.FailNowf("Error Apply new log entries: %v", err)
	}

	// Take a snapshot.
	snap := leader.Snapshot()
	if err := snap.Error(); err != nil {
		c.FailNowf("Request for Snapshot failed: %v", err)
	}

	// Commit some more things.
	for i := 10; i < 20; i++ {
		future = leader.Apply([]byte(fmt.Sprintf("test %d", i)), 0)
	}
	if err := future.Error(); err != nil {
		c.FailNowf("Error Apply new log entries: %v", err)
	}

	// Get the last index before the restore.
	preIndex := leader.getLastIndex()

	// Restore the snapshot, twiddling the index with the offset.
	meta, reader, err := snap.Open()
	meta.Index += offset
	if err != nil {
		c.FailNowf("Snapshot open failed: %v", err)
	}
	defer reader.Close()
	if err := leader.Restore(meta, reader, 5*time.Second); err != nil {
		c.FailNowf("Restore failed: %v", err)
	}

	// Make sure the index was updated correctly. We add 2 because we burn
	// an index to create a hole, and then we apply a no-op after the
	// restore.
	var expected uint64
	if meta.Index < preIndex {
		expected = preIndex + 2
	} else {
		expected = meta.Index + 2
	}
	lastIndex := leader.getLastIndex()
	if lastIndex != expected {
		c.FailNowf("Index was not updated correctly: %d vs. %d", lastIndex, expected)
	}

	// Ensure all the logs are the same and that we have everything that was
	// part of the original snapshot, and that the contents after were
	// reverted.
	c.EnsureSame(t)
	fsm := getMockFSM(c.fsms[0])
	fsm.Lock()
	if len(fsm.logs) != 10 {
		c.FailNowf("Log length bad: %d", len(fsm.logs))
	}
	for i, entry := range fsm.logs {
		expected := []byte(fmt.Sprintf("test %d", i))
		if bytes.Compare(entry, expected) != 0 {
			c.FailNowf("Log entry bad: %v", entry)
		}
	}
	fsm.Unlock()

	// Commit some more things.
	for i := 20; i < 30; i++ {
		future = leader.Apply([]byte(fmt.Sprintf("test %d", i)), 0)
	}
	if err := future.Error(); err != nil {
		c.FailNowf("Error Apply new log entries: %v", err)
	}
	c.EnsureSame(t)
}

func TestRaft_UserRestore(t *testing.T) {
	// Snapshots from the past.
	snapshotAndRestore(t, 0)
	snapshotAndRestore(t, 1)
	snapshotAndRestore(t, 2)

	// Snapshots from the future.
	snapshotAndRestore(t, 100)
	snapshotAndRestore(t, 1000)
	snapshotAndRestore(t, 10000)
}

func TestRaft_SendSnapshotFollower(t *testing.T) {
	// Make the cluster
	conf := inmemConfig(t)
	conf.TrailingLogs = 10
	c := MakeCluster(3, t, conf)
	defer c.Close()

	// Disconnect one follower
	followers := c.Followers()
	leader := c.Leader()
	behind := followers[0]
	c.Disconnect(behind.localAddr)

	// Commit a lot of things
	var future Future
	for i := 0; i < 100; i++ {
		future = leader.Apply([]byte(fmt.Sprintf("test%d", i)), 0)
	}

	// Wait for the last future to apply
	if err := future.Error(); err != nil {
		c.FailNowf("err: %v", err)
	} else {
		t.Logf("[INFO] Finished apply without behind follower")
	}

	// Snapshot, this will truncate logs!
	for _, r := range c.rafts {
		future = r.Snapshot()
		// the disconnected node will have nothing to snapshot, so that's expected
		if err := future.Error(); err != nil && err != ErrNothingNewToSnapshot {
			c.FailNowf("err: %v", err)
		}
	}

	// Reconnect the behind node
	c.FullyConnect()

	// Ensure all the logs are the same
	c.EnsureSame(t)
}

func TestRaft_SendSnapshotAndLogsFollower(t *testing.T) {
	// Make the cluster
	conf := inmemConfig(t)
	conf.TrailingLogs = 10
	c := MakeCluster(3, t, conf)
	defer c.Close()

	// Disconnect one follower
	followers := c.Followers()
	leader := c.Leader()
	behind := followers[0]
	c.Disconnect(behind.localAddr)

	// Commit a lot of things
	var future Future
	for i := 0; i < 100; i++ {
		future = leader.Apply([]byte(fmt.Sprintf("test%d", i)), 0)
	}

	// Wait for the last future to apply
	if err := future.Error(); err != nil {
		c.FailNowf("err: %v", err)
	} else {
		t.Logf("[INFO] Finished apply without behind follower")
	}

	// Snapshot, this will truncate logs!
	for _, r := range c.rafts {
		future = r.Snapshot()
		// the disconnected node will have nothing to snapshot, so that's expected
		if err := future.Error(); err != nil && err != ErrNothingNewToSnapshot {
			c.FailNowf("err: %v", err)
		}
	}

	// Commit more logs past the snapshot.
	for i := 100; i < 200; i++ {
		future = leader.Apply([]byte(fmt.Sprintf("test%d", i)), 0)
	}

	// Wait for the last future to apply
	if err := future.Error(); err != nil {
		c.FailNowf("err: %v", err)
	} else {
		t.Logf("[INFO] Finished apply without behind follower")
	}

	// Reconnect the behind node
	c.FullyConnect()

	// Ensure all the logs are the same
	c.EnsureSame(t)
}

func TestRaft_ReJoinFollower(t *testing.T) {
	// Enable operation after a remove.
	conf := inmemConfig(t)
	conf.ShutdownOnRemove = false
	c := MakeCluster(3, t, conf)
	defer c.Close()

	// Get the leader.
	leader := c.Leader()

	// Wait until we have 2 followers.
	limit := time.Now().Add(c.longstopTimeout)
	var followers []*Raft
	for time.Now().Before(limit) && len(followers) != 2 {
		c.WaitEvent(nil, c.conf.CommitTimeout)
		followers = c.GetInState(Follower)
	}
	if len(followers) != 2 {
		c.FailNowf("expected two followers: %v", followers)
	}

	// Remove a follower.
	follower := followers[0]
	future := leader.RemoveServer(follower.localID, 0, 0)
	if err := future.Error(); err != nil {
		c.FailNowf("err: %v", err)
	}

	// Other nodes should have fewer peers.
	time.Sleep(c.propagateTimeout)
	if configuration := c.getConfiguration(leader); len(configuration.Servers) != 2 {
		c.FailNowf("too many peers: %v", configuration)
	}
	if configuration := c.getConfiguration(followers[1]); len(configuration.Servers) != 2 {
		c.FailNowf("too many peers: %v", configuration)
	}

	// Get the leader. We can't use the normal stability checker here because
	// the removed server will be trying to run an election but will be
	// ignored. The stability check will think this is off nominal because
	// the RequestVote RPCs won't stop firing.
	limit = time.Now().Add(c.longstopTimeout)
	var leaders []*Raft
	for time.Now().Before(limit) && len(leaders) != 1 {
		c.WaitEvent(nil, c.conf.CommitTimeout)
		leaders, _ = c.pollState(Leader)
	}
	if len(leaders) != 1 {
		c.FailNowf("expected a leader")
	}
	leader = leaders[0]

	// Rejoin. The follower will have a higher term than the leader,
	// this will cause the leader to step down, and a new round of elections
	// to take place. We should eventually re-stabilize.
	future = leader.AddVoter(follower.localID, follower.localAddr, 0, 0)
	if err := future.Error(); err != nil && err != ErrLeadershipLost {
		c.FailNowf("err: %v", err)
	}

	// We should level back up to the proper number of peers. We add a
	// stability check here to make sure the cluster gets to a state where
	// there's a solid leader.
	leader = c.Leader()
	if configuration := c.getConfiguration(leader); len(configuration.Servers) != 3 {
		c.FailNowf("missing peers: %v", configuration)
	}
	if configuration := c.getConfiguration(followers[1]); len(configuration.Servers) != 3 {
		c.FailNowf("missing peers: %v", configuration)
	}

	// Should be a follower now.
	if follower.State() != Follower {
		c.FailNowf("bad state: %v", follower.State())
	}
}

func TestRaft_LeaderLeaseExpire(t *testing.T) {
	// Make a cluster
	conf := inmemConfig(t)
	c := MakeCluster(2, t, conf)
	defer c.Close()

	// Get the leader
	leader := c.Leader()

	// Wait until we have a followers
	limit := time.Now().Add(c.longstopTimeout)
	var followers []*Raft
	for time.Now().Before(limit) && len(followers) != 1 {
		c.WaitEvent(nil, c.conf.CommitTimeout)
		followers = c.GetInState(Follower)
	}
	if len(followers) != 1 {
		c.FailNowf("expected a followers: %v", followers)
	}

	// Disconnect the follower now
	follower := followers[0]
	t.Logf("[INFO] Disconnecting %v", follower)
	c.Disconnect(follower.localAddr)

	// Watch the leaderCh
	select {
	case v := <-leader.LeaderCh():
		if v {
			c.FailNowf("should step down as leader")
		}
	case <-time.After(conf.LeaderLeaseTimeout * 2):
		c.FailNowf("timeout stepping down as leader")
	}

	// Ensure the last contact of the leader is non-zero
	if leader.LastContact().IsZero() {
		c.FailNowf("expected non-zero contact time")
	}

	// Should be no leaders
	if len(c.GetInState(Leader)) != 0 {
		c.FailNowf("expected step down")
	}

	// Verify no further contact
	last := follower.LastContact()
	time.Sleep(c.propagateTimeout)

	// Check that last contact has not changed
	if last != follower.LastContact() {
		c.FailNowf("unexpected further contact")
	}

	// Ensure both have cleared their leader
	if l := leader.Leader(); l != "" {
		c.FailNowf("bad: %v", l)
	}
	if l := follower.Leader(); l != "" {
		c.FailNowf("bad: %v", l)
	}
}

func TestRaft_Barrier(t *testing.T) {
	// Make the cluster
	c := MakeCluster(3, t, nil)
	defer c.Close()

	// Get the leader
	leader := c.Leader()

	// Commit a lot of things
	for i := 0; i < 100; i++ {
		leader.Apply([]byte(fmt.Sprintf("test%d", i)), 0)
	}

	// Wait for a barrier complete
	barrier := leader.Barrier(0)

	// Wait for the barrier future to apply
	if err := barrier.Error(); err != nil {
		c.FailNowf("err: %v", err)
	}

	// Ensure all the logs are the same
	c.EnsureSame(t)
	if len(getMockFSM(c.fsms[0]).logs) != 100 {
		c.FailNowf(fmt.Sprintf("Bad log length: %d", len(getMockFSM(c.fsms[0]).logs)))
	}
}

func TestRaft_VerifyLeader(t *testing.T) {
	// Make the cluster
	c := MakeCluster(3, t, nil)
	defer c.Close()

	// Get the leader
	leader := c.Leader()

	// Verify we are leader
	verify := leader.VerifyLeader()

	// Wait for the verify to apply
	if err := verify.Error(); err != nil {
		c.FailNowf("err: %v", err)
	}
}

func TestRaft_VerifyLeader_Single(t *testing.T) {
	// Make the cluster
	c := MakeCluster(1, t, nil)
	defer c.Close()

	// Get the leader
	leader := c.Leader()

	// Verify we are leader
	verify := leader.VerifyLeader()

	// Wait for the verify to apply
	if err := verify.Error(); err != nil {
		c.FailNowf("err: %v", err)
	}
}

func TestRaft_VerifyLeader_Fail(t *testing.T) {
	// Make a cluster
	conf := inmemConfig(t)
	c := MakeCluster(2, t, conf)
	defer c.Close()

	// Get the leader
	leader := c.Leader()

	// Wait until we have a followers
	followers := c.Followers()

	// Force follower to different term
	follower := followers[0]
	follower.setCurrentTerm(follower.getCurrentTerm() + 1)

	// Verify we are leader
	verify := leader.VerifyLeader()

	// Wait for the leader to step down
	if err := verify.Error(); err != ErrNotLeader && err != ErrLeadershipLost {
		c.FailNowf("err: %v", err)
	}

	// Ensure the known leader is cleared
	if l := leader.Leader(); l != "" {
		c.FailNowf("bad: %v", l)
	}
}

func TestRaft_VerifyLeader_PartialConnect(t *testing.T) {
	// Make a cluster
	conf := inmemConfig(t)
	c := MakeCluster(3, t, conf)
	defer c.Close()

	// Get the leader
	leader := c.Leader()

	// Wait until we have a followers
	limit := time.Now().Add(c.longstopTimeout)
	var followers []*Raft
	for time.Now().Before(limit) && len(followers) != 2 {
		c.WaitEvent(nil, c.conf.CommitTimeout)
		followers = c.GetInState(Follower)
	}
	if len(followers) != 2 {
		c.FailNowf("expected two followers but got: %v", followers)
	}

	// Force partial disconnect
	follower := followers[0]
	t.Logf("[INFO] Disconnecting %v", follower)
	c.Disconnect(follower.localAddr)

	// Verify we are leader
	verify := leader.VerifyLeader()

	// Wait for the leader to step down
	if err := verify.Error(); err != nil {
		c.FailNowf("err: %v", err)
	}
}

func TestRaft_NotifyCh(t *testing.T) {
	ch := make(chan bool, 1)
	conf := inmemConfig(t)
	conf.NotifyCh = ch
	c := MakeCluster(1, t, conf)
	defer c.Close()

	// Watch leaderCh for change
	select {
	case v := <-ch:
		if !v {
			c.FailNowf("should become leader")
		}
	case <-time.After(conf.HeartbeatTimeout * 8):
		c.FailNowf("timeout becoming leader")
	}

	// Close the cluster
	c.Close()

	// Watch leaderCh for change
	select {
	case v := <-ch:
		if v {
			c.FailNowf("should step down as leader")
		}
	case <-time.After(conf.HeartbeatTimeout * 6):
		c.FailNowf("timeout on step down as leader")
	}
}

func TestRaft_Voting(t *testing.T) {
	c := MakeCluster(3, t, nil)
	defer c.Close()
	followers := c.Followers()
	ldr := c.Leader()
	ldrT := c.trans[c.IndexOf(ldr)]

	reqVote := RequestVoteRequest{
		RPCHeader:          ldr.getRPCHeader(),
		Term:               ldr.getCurrentTerm() + 10,
		Candidate:          ldrT.EncodePeer(ldr.localID, ldr.localAddr),
		LastLogIndex:       ldr.LastIndex(),
		LastLogTerm:        ldr.getCurrentTerm(),
		LeadershipTransfer: false,
	}
	// a follower that thinks there's a leader should vote for that leader.
	var resp RequestVoteResponse
	if err := ldrT.RequestVote(followers[0].localID, followers[0].localAddr, &reqVote, &resp); err != nil {
		c.FailNowf("RequestVote RPC failed %v", err)
	}
	if !resp.Granted {
		c.FailNowf("expected vote to be granted, but wasn't %+v", resp)
	}
	// a follower that thinks there's a leader shouldn't vote for a different candidate
	reqVote.Candidate = ldrT.EncodePeer(followers[0].localID, followers[0].localAddr)
	if err := ldrT.RequestVote(followers[1].localID, followers[1].localAddr, &reqVote, &resp); err != nil {
		c.FailNowf("RequestVote RPC failed %v", err)
	}
	if resp.Granted {
		c.FailNowf("expected vote not to be granted, but was %+v", resp)
	}
	// a follower that thinks there's a leader, but the request has the leadership transfer flag, should
	// vote for a different candidate
	reqVote.LeadershipTransfer = true
	reqVote.Candidate = ldrT.EncodePeer(followers[0].localID, followers[0].localAddr)
	if err := ldrT.RequestVote(followers[1].localID, followers[1].localAddr, &reqVote, &resp); err != nil {
		c.FailNowf("RequestVote RPC failed %v", err)
	}
	if !resp.Granted {
		c.FailNowf("expected vote to be granted, but wasn't %+v", resp)
	}
}

func TestRaft_ProtocolVersion_RejectRPC(t *testing.T) {
	c := MakeCluster(3, t, nil)
	defer c.Close()
	followers := c.Followers()
	ldr := c.Leader()
	ldrT := c.trans[c.IndexOf(ldr)]

	reqVote := RequestVoteRequest{
		RPCHeader: RPCHeader{
			ProtocolVersion: ProtocolVersionMax + 1,
		},
		Term:         ldr.getCurrentTerm() + 10,
		Candidate:    ldrT.EncodePeer(ldr.localID, ldr.localAddr),
		LastLogIndex: ldr.LastIndex(),
		LastLogTerm:  ldr.getCurrentTerm(),
	}

	// Reject a message from a future version we don't understand.
	var resp RequestVoteResponse
	err := ldrT.RequestVote(followers[0].localID, followers[0].localAddr, &reqVote, &resp)
	if err == nil || !strings.Contains(err.Error(), "protocol version") {
		c.FailNowf("expected RPC to get rejected: %v", err)
	}

	// Reject a message that's too old.
	reqVote.RPCHeader.ProtocolVersion = followers[0].protocolVersion - 2
	err = ldrT.RequestVote(followers[0].localID, followers[0].localAddr, &reqVote, &resp)
	if err == nil || !strings.Contains(err.Error(), "protocol version") {
		c.FailNowf("expected RPC to get rejected: %v", err)
	}
}

func TestRaft_ProtocolVersion_Upgrade_1_2(t *testing.T) {
	// Make a cluster back on protocol version 1.
	conf := inmemConfig(t)
	conf.ProtocolVersion = 1
	c := MakeCluster(2, t, conf)
	defer c.Close()

	// Set up another server speaking protocol version 2.
	conf = inmemConfig(t)
	conf.ProtocolVersion = 2
	c1 := MakeClusterNoBootstrap(1, t, conf)

	// Merge clusters.
	c.Merge(c1)
	c.FullyConnect()

	// Make sure the new ID-based operations aren't supported in the old
	// protocol.
	future := c.Leader().AddNonvoter(c1.rafts[0].localID, c1.rafts[0].localAddr, 0, 1*time.Second)
	if err := future.Error(); err != ErrUnsupportedProtocol {
		c.FailNowf("err: %v", err)
	}
	future = c.Leader().DemoteVoter(c1.rafts[0].localID, 0, 1*time.Second)
	if err := future.Error(); err != ErrUnsupportedProtocol {
		c.FailNowf("err: %v", err)
	}

	// Now do the join using the old address-based API.
	if future := c.Leader().AddPeer(c1.rafts[0].localAddr); future.Error() != nil {
		c.FailNowf("err: %v", future.Error())
	}

	// Sanity check the cluster.
	c.EnsureSame(t)
	c.EnsureSamePeers(t)
	c.EnsureLeader(t, c.Leader().localAddr)

	// Now do the remove using the old address-based API.
	if future := c.Leader().RemovePeer(c1.rafts[0].localAddr); future.Error() != nil {
		c.FailNowf("err: %v", future.Error())
	}
}

func TestRaft_ProtocolVersion_Upgrade_2_3(t *testing.T) {
	// Make a cluster back on protocol version 2.
	conf := inmemConfig(t)
	conf.ProtocolVersion = 2
	c := MakeCluster(2, t, conf)
	defer c.Close()
	oldAddr := c.Followers()[0].localAddr

	// Set up another server speaking protocol version 3.
	conf = inmemConfig(t)
	conf.ProtocolVersion = 3
	c1 := MakeClusterNoBootstrap(1, t, conf)

	// Merge clusters.
	c.Merge(c1)
	c.FullyConnect()

	// Use the new ID-based API to add the server with its ID.
	future := c.Leader().AddVoter(c1.rafts[0].localID, c1.rafts[0].localAddr, 0, 1*time.Second)
	if err := future.Error(); err != nil {
		c.FailNowf("err: %v", err)
	}

	// Sanity check the cluster.
	c.EnsureSame(t)
	c.EnsureSamePeers(t)
	c.EnsureLeader(t, c.Leader().localAddr)

	// Remove an old server using the old address-based API.
	if future := c.Leader().RemovePeer(oldAddr); future.Error() != nil {
		c.FailNowf("err: %v", future.Error())
	}
}

func TestRaft_LeadershipTransferInProgress(t *testing.T) {
	r := &Raft{leaderState: leaderState{}}
	r.setupLeaderState()

	if r.getLeadershipTransferInProgress() != false {
		t.Errorf("should be true after setup")
	}

	r.setLeadershipTransferInProgress(true)
	if r.getLeadershipTransferInProgress() != true {
		t.Errorf("should be true because we set it before")
	}
	r.setLeadershipTransferInProgress(false)
	if r.getLeadershipTransferInProgress() != false {
		t.Errorf("should be false because we set it before")
	}
}

func pointerToString(s string) *string {
	return &s
}

func TestRaft_LeadershipTransferPickServer(t *testing.T) {
	type variant struct {
		lastLogIndex int
		servers      map[string]uint64
		expected     *string
	}
	leaderID := "z"
	variants := []variant{
		{lastLogIndex: 10, servers: map[string]uint64{}, expected: nil},
		{lastLogIndex: 10, servers: map[string]uint64{leaderID: 11, "a": 9}, expected: pointerToString("a")},
		{lastLogIndex: 10, servers: map[string]uint64{leaderID: 11, "a": 9, "b": 8}, expected: pointerToString("a")},
		{lastLogIndex: 10, servers: map[string]uint64{leaderID: 11, "c": 9, "b": 8, "a": 8}, expected: pointerToString("c")},
		{lastLogIndex: 10, servers: map[string]uint64{leaderID: 11, "a": 7, "b": 11, "c": 8}, expected: pointerToString("b")},
	}
	for i, v := range variants {
		servers := []Server{}
		replState := map[ServerID]*followerReplication{}
		for id, idx := range v.servers {
			servers = append(servers, Server{ID: ServerID(id)})
			replState[ServerID(id)] = &followerReplication{nextIndex: idx}
		}
		r := Raft{leaderState: leaderState{}, localID: ServerID(leaderID), configurations: configurations{latest: Configuration{Servers: servers}}}
		r.lastLogIndex = uint64(v.lastLogIndex)
		r.leaderState.replState = replState

		actual := r.pickServer()
		if v.expected == nil && actual == nil {
			continue
		} else if v.expected == nil && actual != nil {
			t.Errorf("case %d: actual: %v doesn't match expected: %v", i, actual, v.expected)
		} else if actual == nil && v.expected != nil {
			t.Errorf("case %d: actual: %v doesn't match expected: %v", i, actual, v.expected)
		} else if string(actual.ID) != *v.expected {
			t.Errorf("case %d: actual: %v doesn't match expected: %v", i, actual.ID, *v.expected)
		}
	}
}

func TestRaft_LeadershipTransfer(t *testing.T) {
	c := MakeCluster(3, t, nil)
	defer c.Close()

	oldLeader := string(c.Leader().localID)
	err := c.Leader().LeadershipTransfer()
	if err.Error() != nil {
		t.Fatalf("Didn't expect error: %v", err.Error())
	}
	newLeader := string(c.Leader().localID)
	if oldLeader == newLeader {
		t.Error("Leadership should have been transitioned to another peer.")
	}
}

func TestRaft_LeadershipTransferWithOneNode(t *testing.T) {
	c := MakeCluster(1, t, nil)
	defer c.Close()

	future := c.Leader().LeadershipTransfer()
	if future.Error() == nil {
		t.Fatal("leadership transfer should err")
	}

	expected := "cannot find peer"
	actual := future.Error().Error()
	if !strings.Contains(actual, expected) {
		t.Errorf("leadership transfer should err with: %s", expected)
	}
}

func TestRaft_LeadershipTransferWithSevenNodes(t *testing.T) {
	c := MakeCluster(7, t, nil)
	defer c.Close()

	oldLeader := c.Leader().localID
	follower := c.GetInState(Follower)[0]
	future := c.Leader().LeadershipTransferToServer(follower.localID, follower.localAddr)
	if future.Error() != nil {
		t.Fatalf("Didn't expect error: %v", future.Error())
	}
	if oldLeader == c.Leader().localID {
		t.Error("Leadership should have been transitioned to specified server.")
	}
}

func TestRaft_LeadershipTransferToInvalidID(t *testing.T) {
	c := MakeCluster(3, t, nil)
	defer c.Close()

	future := c.Leader().LeadershipTransferToServer(ServerID("abc"), ServerAddress("127.0.0.1"))
	if future.Error() == nil {
		t.Fatal("leadership transfer should err")
	}

	expected := "cannot find replication state"
	actual := future.Error().Error()
	if !strings.Contains(actual, expected) {
		t.Errorf("leadership transfer should err with: %s", expected)
	}
}

func TestRaft_LeadershipTransferToInvalidAddress(t *testing.T) {
	c := MakeCluster(3, t, nil)
	defer c.Close()

	follower := c.GetInState(Follower)[0]
	future := c.Leader().LeadershipTransferToServer(follower.localID, ServerAddress("127.0.0.1"))
	if future.Error() == nil {
		t.Fatal("leadership transfer should err")
	}
	expected := "failed to make TimeoutNow RPC"
	actual := future.Error().Error()
	if !strings.Contains(actual, expected) {
		t.Errorf("leadership transfer should err with: %s", expected)
	}
}

func TestRaft_LeadershipTransferToBehindServer(t *testing.T) {
	c := MakeCluster(3, t, nil)
	defer c.Close()

	l := c.Leader()
	behind := c.GetInState(Follower)[0]

	// Commit a lot of things
	for i := 0; i < 1000; i++ {
		l.Apply([]byte(fmt.Sprintf("test%d", i)), 0)
	}

	future := l.LeadershipTransferToServer(behind.localID, behind.localAddr)
	if future.Error() != nil {
		t.Fatalf("This is not supposed to error: %v", future.Error())
	}
	if c.Leader().localID != behind.localID {
		t.Fatal("Behind server did not get leadership")
	}
}

func TestRaft_LeadershipTransferToItself(t *testing.T) {
	c := MakeCluster(3, t, nil)
	defer c.Close()

	l := c.Leader()

	future := l.LeadershipTransferToServer(l.localID, l.localAddr)
	if future.Error() == nil {
		t.Fatal("leadership transfer should err")
	}
	expected := "cannot transfer leadership to itself"
	actual := future.Error().Error()
	if !strings.Contains(actual, expected) {
		t.Errorf("leadership transfer should err with: %s", expected)
	}
}

func TestRaft_LeadershipTransferLeaderRejectsClientRequests(t *testing.T) {
	c := MakeCluster(3, t, nil)
	defer c.Close()
	l := c.Leader()
	l.setLeadershipTransferInProgress(true)

	// tests for API > protocol version 3 is missing here because leadership transfer
	// is only available for protocol version >= 3
	// TODO: is something missing here?
	futures := []Future{
		l.AddNonvoter(ServerID(""), ServerAddress(""), 0, 0),
		l.AddVoter(ServerID(""), ServerAddress(""), 0, 0),
		l.Apply([]byte("test"), 0),
		l.Barrier(0),
		l.DemoteVoter(ServerID(""), 0, 0),
		l.GetConfiguration(),

		// the API is tested, but here we are making sure we reject any config change.
		l.requestConfigChange(configurationChangeRequest{}, 100*time.Millisecond),
	}
	futures = append(futures, l.LeadershipTransfer())
	select {
	case <-l.leadershipTransferCh:
	default:
	}

	futures = append(futures, l.LeadershipTransferToServer(ServerID(""), ServerAddress("")))

	for i, f := range futures {
		if f.Error() != ErrLeadershipTransferInProgress {
			t.Errorf("case %d: should have errored with: %s, instead of %s", i, ErrLeadershipTransferInProgress, f.Error())
		}
	}
}

func TestRaft_LeadershipTransferLeaderReplicationTimeout(t *testing.T) {
	c := MakeCluster(3, t, nil)
	defer c.Close()

	l := c.Leader()
	behind := c.GetInState(Follower)[0]

	// Commit a lot of things, so that the timeout can kick in
	for i := 0; i < 10000; i++ {
		l.Apply([]byte(fmt.Sprintf("test%d", i)), 0)
	}

	// set ElectionTimeout really short because this is used to determine
	// how long a transfer is allowed to take.
	l.conf.ElectionTimeout = 1 * time.Nanosecond

	future := l.LeadershipTransferToServer(behind.localID, behind.localAddr)
	if future.Error() == nil {
		t.Log("This test is fishing for a replication timeout, but this is not guaranteed to happen.")
	} else {
		expected := "leadership transfer timeout"
		actual := future.Error().Error()
		if !strings.Contains(actual, expected) {
			t.Errorf("leadership transfer should err with: %s", expected)
		}
	}
}

func TestRaft_LeadershipTransferStopRightAway(t *testing.T) {
	r := Raft{leaderState: leaderState{}}
	r.setupLeaderState()

	stopCh := make(chan struct{})
	doneCh := make(chan error, 1)
	close(stopCh)
	r.leadershipTransfer(ServerID("a"), ServerAddress(""), &followerReplication{}, stopCh, doneCh)
	err := <-doneCh
	if err != nil {
		t.Errorf("leadership shouldn't have started, but instead it error with: %v", err)
	}
}
func TestRaft_GetConfigurationNoBootstrap(t *testing.T) {
	c := MakeCluster(2, t, nil)
	defer c.Close()

	// Should be one leader
	c.Followers()
	leader := c.Leader()
	c.EnsureLeader(t, leader.localAddr)

	// Should be able to apply
	future := leader.Apply([]byte("test"), c.conf.CommitTimeout)
	if err := future.Error(); err != nil {
		c.FailNowf("[ERR] err: %v", err)
	}
	c.WaitForReplication(1)

	// Get configuration via GetConfiguration of a running node
	cfgf := c.rafts[0].GetConfiguration()
	if err := cfgf.Error(); err != nil {
		t.Fatal(err)
	}
	expected := cfgf.Configuration()

	// Obtain the same configuration via GetConfig
	logs := c.stores[0]
	store := c.stores[0]
	snap := c.snaps[0]
	trans := c.trans[0]
	observed, err := GetConfiguration(c.conf, c.fsms[0], logs, store, snap, trans)
	if err != nil {
		t.Fatal(err)
	}
	if !reflect.DeepEqual(observed, expected) {
		t.Errorf("GetConfiguration result differ from Raft.GetConfiguration: observed %+v, expected %+v", observed, expected)
	}
}

// TODO: These are test cases we'd like to write for appendEntries().
// Unfortunately, it's difficult to do so with the current way this file is
// tested.
//
// Term check:
// - m.term is too small: no-op.
// - m.term is too large: update term, become follower, process request.
// - m.term is right but we're candidate: become follower, process request.
//
// Previous entry check:
// - prev is within the snapshot, before the snapshot's index: assume match.
// - prev is within the snapshot, exactly the snapshot's index: check
//   snapshot's term.
// - prev is a log entry: check entry's term.
// - prev is past the end of the log: return fail.
//
// New entries:
// - new entries are all new: add them all.
// - new entries are all duplicate: ignore them all without ever removing dups.
// - new entries some duplicate, some new: add the new ones without ever
//   removing dups.
// - new entries all conflict: remove the conflicting ones, add their
//   replacements.
// - new entries some duplicate, some conflict: remove the conflicting ones,
//   add their replacement, without ever removing dups.
//
// Storage errors handled properly.
// Commit index updated properly.<|MERGE_RESOLUTION|>--- conflicted
+++ resolved
@@ -15,101 +15,6 @@
 	"time"
 )
 
-<<<<<<< HEAD
-// MockFSM is an implementation of the FSM interface, and just stores
-// the logs sequentially.
-type MockFSM struct {
-	sync.Mutex
-	logs [][]byte
-}
-
-type MockSnapshot struct {
-	logs     [][]byte
-	maxIndex int
-}
-
-func (m *MockFSM) Apply(log *Log) interface{} {
-	m.Lock()
-	defer m.Unlock()
-	m.logs = append(m.logs, log.Data)
-	return len(m.logs)
-}
-
-func (m *MockFSM) Snapshot() (FSMSnapshot, error) {
-	m.Lock()
-	defer m.Unlock()
-	return &MockSnapshot{m.logs, len(m.logs)}, nil
-}
-
-func (m *MockFSM) Restore(inp io.ReadCloser) error {
-	m.Lock()
-	defer m.Unlock()
-	defer inp.Close()
-	hd := codec.MsgpackHandle{}
-	dec := codec.NewDecoder(inp, &hd)
-
-	m.logs = nil
-	return dec.Decode(&m.logs)
-}
-
-func (m *MockSnapshot) Persist(sink SnapshotSink) error {
-	hd := codec.MsgpackHandle{}
-	enc := codec.NewEncoder(sink, &hd)
-	if err := enc.Encode(m.logs[:m.maxIndex]); err != nil {
-		sink.Cancel()
-		return err
-	}
-	sink.Close()
-	return nil
-}
-
-func (m *MockSnapshot) Release() {
-}
-
-// Return configurations optimized for in-memory
-func inmemConfig(t *testing.T) *Config {
-	conf := DefaultConfig()
-	conf.HeartbeatTimeout = 50 * time.Millisecond
-	conf.ElectionTimeout = 50 * time.Millisecond
-	conf.LeaderLeaseTimeout = 50 * time.Millisecond
-	conf.CommitTimeout = 5 * time.Millisecond
-	conf.Logger = newTestLogger(t)
-	return conf
-}
-
-// This can be used as the destination for a logger and it'll
-// map them into calls to testing.T.Log, so that you only see
-// the logging for failed tests.
-type testLoggerAdapter struct {
-	t      *testing.T
-	prefix string
-}
-
-func (a *testLoggerAdapter) Write(d []byte) (int, error) {
-	if d[len(d)-1] == '\n' {
-		d = d[:len(d)-1]
-	}
-	if a.prefix != "" {
-		l := a.prefix + ": " + string(d)
-		if testing.Verbose() {
-			fmt.Printf("testLoggerAdapter verbose: %s\n", l)
-		}
-		a.t.Log(l)
-		return len(l), nil
-	}
-
-	a.t.Log(string(d))
-	return len(d), nil
-}
-
-func newTestLogger(t *testing.T) *log.Logger {
-	return log.New(&testLoggerAdapter{t: t}, "", log.Lmicroseconds)
-}
-
-func newTestLoggerWithPrefix(t *testing.T, prefix string) *log.Logger {
-	return log.New(&testLoggerAdapter{t: t, prefix: prefix}, "", log.Lmicroseconds)
-}
-
 // Interface for detecting support for testing.TB.Helper(), which was
 // introduced in Go 1.9.
 type testingHelper interface {
@@ -140,70 +45,6 @@
 	}
 }
 
-type cluster struct {
-	dirs             []string
-	stores           []*InmemStore
-	fsms             []*MockFSM
-	snaps            []*FileSnapshotStore
-	trans            []LoopbackTransport
-	rafts            []*Raft
-	t                *testing.T
-	observationCh    chan Observation
-	conf             *Config
-	propagateTimeout time.Duration
-	longstopTimeout  time.Duration
-	logger           *log.Logger
-	startTime        time.Time
-
-	failedLock sync.Mutex
-	failedCh   chan struct{}
-	failed     bool
-}
-
-func (c *cluster) Merge(other *cluster) {
-	c.dirs = append(c.dirs, other.dirs...)
-	c.stores = append(c.stores, other.stores...)
-	c.fsms = append(c.fsms, other.fsms...)
-	c.snaps = append(c.snaps, other.snaps...)
-	c.trans = append(c.trans, other.trans...)
-	c.rafts = append(c.rafts, other.rafts...)
-}
-
-// notifyFailed will close the failed channel which can signal the goroutine
-// running the test that another goroutine has detected a failure in order to
-// terminate the test.
-func (c *cluster) notifyFailed() {
-	c.failedLock.Lock()
-	defer c.failedLock.Unlock()
-	if !c.failed {
-		c.failed = true
-		close(c.failedCh)
-	}
-}
-
-// Failf provides a logging function that fails the tests, prints the output
-// with microseconds, and does not mysteriously eat the string. This can be
-// safely called from goroutines but won't immediately halt the test. The
-// failedCh will be closed to allow blocking functions in the main thread to
-// detect the failure and react. Note that you should arrange for the main
-// thread to block until all goroutines have completed in order to reliably
-// fail tests using this function.
-func (c *cluster) Failf(format string, args ...interface{}) {
-	c.logger.Printf(format, args...)
-	c.t.Fail()
-	c.notifyFailed()
-}
-
-// FailNowf provides a logging function that fails the tests, prints the output
-// with microseconds, and does not mysteriously eat the string. FailNowf must be
-// called from the goroutine running the test or benchmark function, not from
-// other goroutines created during the test. Calling FailNowf does not stop
-// those other goroutines.
-func (c *cluster) FailNowf(format string, args ...interface{}) {
-	c.logger.Printf(format, args...)
-	c.t.FailNow()
-}
-
 // Close shuts down the cluster and cleans up.
 func (c *cluster) Close() {
 	defer func() {
@@ -231,468 +72,7 @@
 	}
 }
 
-// WaitEventChan returns a channel which will signal if an observation is made
-// or a timeout occurs. It is possible to set a filter to look for specific
-// observations. Setting timeout to 0 means that it will wait forever until a
-// non-filtered observation is made.
-func (c *cluster) WaitEventChan(filter FilterFn, timeout time.Duration) <-chan struct{} {
-	ch := make(chan struct{})
-	go func() {
-		defer close(ch)
-		var timeoutCh <-chan time.Time
-		if timeout > 0 {
-			timeoutCh = time.After(timeout)
-		}
-		for {
-			select {
-			case <-timeoutCh:
-				return
-
-			case o, ok := <-c.observationCh:
-				if !ok || filter == nil || filter(&o) {
-					return
-				}
-			}
-		}
-	}()
-	return ch
-}
-
-// WaitEvent waits until an observation is made, a timeout occurs, or a test
-// failure is signaled. It is possible to set a filter to look for specific
-// observations. Setting timeout to 0 means that it will wait forever until a
-// non-filtered observation is made or a test failure is signaled.
-func (c *cluster) WaitEvent(filter FilterFn, timeout time.Duration) {
-	select {
-	case <-c.failedCh:
-		c.t.FailNow()
-
-	case <-c.WaitEventChan(filter, timeout):
-	}
-}
-
-// WaitForReplication blocks until every FSM in the cluster has the given
-// length, or the long sanity check timeout expires.
-func (c *cluster) WaitForReplication(fsmLength int) {
-	limitCh := time.After(c.longstopTimeout)
-
-CHECK:
-	for {
-		ch := c.WaitEventChan(nil, c.conf.CommitTimeout)
-		select {
-		case <-c.failedCh:
-			c.t.FailNow()
-
-		case <-limitCh:
-			c.FailNowf("[ERR] Timeout waiting for replication")
-
-		case <-ch:
-			for _, fsm := range c.fsms {
-				fsm.Lock()
-				num := len(fsm.logs)
-				fsm.Unlock()
-				if num != fsmLength {
-					continue CHECK
-				}
-			}
-			return
-		}
-	}
-}
-
-// pollState takes a snapshot of the state of the cluster. This might not be
-// stable, so use GetInState() to apply some additional checks when waiting
-// for the cluster to achieve a particular state.
-func (c *cluster) pollState(s RaftState) ([]*Raft, uint64) {
-	var highestTerm uint64
-	in := make([]*Raft, 0, 1)
-	for _, r := range c.rafts {
-		if r.State() == s {
-			in = append(in, r)
-		}
-		term := r.getCurrentTerm()
-		if term > highestTerm {
-			highestTerm = term
-		}
-	}
-	return in, highestTerm
-}
-
-// GetInState polls the state of the cluster and attempts to identify when it has
-// settled into the given state.
-func (c *cluster) GetInState(s RaftState) []*Raft {
-	c.logger.Printf("[INFO] Starting stability test for raft state: %+v", s)
-	limitCh := time.After(c.longstopTimeout)
-
-	// An election should complete after 2 * max(HeartbeatTimeout, ElectionTimeout)
-	// because of the randomised timer expiring in 1 x interval ... 2 x interval.
-	// We add a bit for propagation delay. If the election fails (e.g. because
-	// two elections start at once), we will have got something through our
-	// observer channel indicating a different state (i.e. one of the nodes
-	// will have moved to candidate state) which will reset the timer.
-	//
-	// Because of an implementation peculiarity, it can actually be 3 x timeout.
-	timeout := c.conf.HeartbeatTimeout
-	if timeout < c.conf.ElectionTimeout {
-		timeout = c.conf.ElectionTimeout
-	}
-	timeout = 2*timeout + c.conf.CommitTimeout
-	timer := time.NewTimer(timeout)
-	defer timer.Stop()
-
-	// Wait until we have a stable instate slice. Each time we see an
-	// observation a state has changed, recheck it and if it has changed,
-	// restart the timer.
-	var pollStartTime = time.Now()
-	for {
-		inState, highestTerm := c.pollState(s)
-		inStateTime := time.Now()
-
-		// Sometimes this routine is called very early on before the
-		// rafts have started up. We then timeout even though no one has
-		// even started an election. So if the highest term in use is
-		// zero, we know there are no raft processes that have yet issued
-		// a RequestVote, and we set a long time out. This is fixed when
-		// we hear the first RequestVote, at which point we reset the
-		// timer.
-		if highestTerm == 0 {
-			timer.Reset(c.longstopTimeout)
-		} else {
-			timer.Reset(timeout)
-		}
-
-		// Filter will wake up whenever we observe a RequestVote.
-		filter := func(ob *Observation) bool {
-			switch ob.Data.(type) {
-			case RaftState:
-				return true
-			case RequestVoteRequest:
-				return true
-			default:
-				return false
-			}
-		}
-
-		select {
-		case <-c.failedCh:
-			c.t.FailNow()
-
-		case <-limitCh:
-			c.FailNowf("[ERR] Timeout waiting for stable %s state", s)
-
-		case <-c.WaitEventChan(filter, 0):
-			c.logger.Printf("[DEBUG] Resetting stability timeout")
-
-		case t, ok := <-timer.C:
-			if !ok {
-				c.FailNowf("[ERR] Timer channel errored")
-			}
-			c.logger.Printf("[INFO] Stable state for %s reached at %s (%d nodes), %s from start of poll, %s from cluster start. Timeout at %s, %s after stability",
-				s, inStateTime, len(inState), inStateTime.Sub(pollStartTime), inStateTime.Sub(c.startTime), t, t.Sub(inStateTime))
-			return inState
-		}
-	}
-}
-
-// Leader waits for the cluster to elect a leader and stay in a stable state.
-func (c *cluster) Leader() *Raft {
-	leaders := c.GetInState(Leader)
-	if len(leaders) != 1 {
-		c.FailNowf("[ERR] expected one leader: %v", leaders)
-	}
-	return leaders[0]
-}
-
-// Followers waits for the cluster to have N-1 followers and stay in a stable
-// state.
-func (c *cluster) Followers() []*Raft {
-	expFollowers := len(c.rafts) - 1
-	followers := c.GetInState(Follower)
-	if len(followers) != expFollowers {
-		c.FailNowf("[ERR] timeout waiting for %d followers (followers are %v)", expFollowers, followers)
-	}
-	return followers
-}
-
-// FullyConnect connects all the transports together.
-func (c *cluster) FullyConnect() {
-	c.logger.Printf("[DEBUG] Fully Connecting")
-	for i, t1 := range c.trans {
-		for j, t2 := range c.trans {
-			if i != j {
-				t1.Connect(t2.LocalAddr(), t2)
-				t2.Connect(t1.LocalAddr(), t1)
-			}
-		}
-	}
-}
-
-// Disconnect disconnects all transports from the given address.
-func (c *cluster) Disconnect(a ServerAddress) {
-	c.logger.Printf("[DEBUG] Disconnecting %v", a)
-	for _, t := range c.trans {
-		if t.LocalAddr() == a {
-			t.DisconnectAll()
-		} else {
-			t.Disconnect(a)
-		}
-	}
-}
-
-// Partition keeps the given list of addresses connected but isolates them
-// from the other members of the cluster.
-func (c *cluster) Partition(far []ServerAddress) {
-	c.logger.Printf("[DEBUG] Partitioning %v", far)
-
-	// Gather the set of nodes on the "near" side of the partition (we
-	// will call the supplied list of nodes the "far" side).
-	near := make(map[ServerAddress]struct{})
-OUTER:
-	for _, t := range c.trans {
-		l := t.LocalAddr()
-		for _, a := range far {
-			if l == a {
-				continue OUTER
-			}
-		}
-		near[l] = struct{}{}
-	}
-
-	// Now fixup all the connections. The near side will be separated from
-	// the far side, and vice-versa.
-	for _, t := range c.trans {
-		l := t.LocalAddr()
-		if _, ok := near[l]; ok {
-			for _, a := range far {
-				t.Disconnect(a)
-			}
-		} else {
-			for a, _ := range near {
-				t.Disconnect(a)
-			}
-		}
-	}
-}
-
-// IndexOf returns the index of the given raft instance.
-func (c *cluster) IndexOf(r *Raft) int {
-	for i, n := range c.rafts {
-		if n == r {
-			return i
-		}
-	}
-	return -1
-}
-
-// EnsureLeader checks that ALL the nodes think the leader is the given expected
-// leader.
-func (c *cluster) EnsureLeader(t *testing.T, expect ServerAddress) {
-	// We assume c.Leader() has been called already; now check all the rafts
-	// think the leader is correct
-	fail := false
-	for _, r := range c.rafts {
-		leader := ServerAddress(r.Leader())
-		if leader != expect {
-			if leader == "" {
-				leader = "[none]"
-			}
-			if expect == "" {
-				c.logger.Printf("[ERR] Peer %s sees leader %v expected [none]", r, leader)
-			} else {
-				c.logger.Printf("[ERR] Peer %s sees leader %v expected %v", r, leader, expect)
-			}
-			fail = true
-		}
-	}
-	if fail {
-		c.FailNowf("[ERR] At least one peer has the wrong notion of leader")
-	}
-}
-
-// EnsureSame makes sure all the FSMs have the same contents.
-func (c *cluster) EnsureSame(t *testing.T) {
-	limit := time.Now().Add(c.longstopTimeout)
-	first := c.fsms[0]
-
-CHECK:
-	first.Lock()
-	for i, fsm := range c.fsms {
-		if i == 0 {
-			continue
-		}
-		fsm.Lock()
-
-		if len(first.logs) != len(fsm.logs) {
-			fsm.Unlock()
-			if time.Now().After(limit) {
-				c.FailNowf("[ERR] FSM log length mismatch: %d %d",
-					len(first.logs), len(fsm.logs))
-			} else {
-				goto WAIT
-			}
-		}
-
-		for idx := 0; idx < len(first.logs); idx++ {
-			if bytes.Compare(first.logs[idx], fsm.logs[idx]) != 0 {
-				fsm.Unlock()
-				if time.Now().After(limit) {
-					c.FailNowf("[ERR] FSM log mismatch at index %d", idx)
-				} else {
-					goto WAIT
-				}
-			}
-		}
-		fsm.Unlock()
-	}
-
-	first.Unlock()
-	return
-
-WAIT:
-	first.Unlock()
-	c.WaitEvent(nil, c.conf.CommitTimeout)
-	goto CHECK
-}
-
-// getConfiguration returns the configuration of the given Raft instance, or
-// fails the test if there's an error
-func (c *cluster) getConfiguration(r *Raft) Configuration {
-	future := r.GetConfiguration()
-	if err := future.Error(); err != nil {
-		c.FailNowf("[ERR] failed to get configuration: %v", err)
-		return Configuration{}
-	}
-
-	return future.Configuration()
-}
-
-// EnsureSamePeers makes sure all the rafts have the same set of peers.
-func (c *cluster) EnsureSamePeers(t *testing.T) {
-	limit := time.Now().Add(c.longstopTimeout)
-	peerSet := c.getConfiguration(c.rafts[0])
-
-CHECK:
-	for i, raft := range c.rafts {
-		if i == 0 {
-			continue
-		}
-
-		otherSet := c.getConfiguration(raft)
-		if !reflect.DeepEqual(peerSet, otherSet) {
-			if time.Now().After(limit) {
-				c.FailNowf("[ERR] peer mismatch: %+v %+v", peerSet, otherSet)
-			} else {
-				goto WAIT
-			}
-		}
-	}
-	return
-
-WAIT:
-	c.WaitEvent(nil, c.conf.CommitTimeout)
-	goto CHECK
-}
-
-// makeCluster will return a cluster with the given config and number of peers.
-// If bootstrap is true, the servers will know about each other before starting,
-// otherwise their transports will be wired up but they won't yet have configured
-// each other.
-func makeCluster(n int, bootstrap bool, t *testing.T, conf *Config) *cluster {
-	if conf == nil {
-		conf = inmemConfig(t)
-	}
-
-	c := &cluster{
-		observationCh: make(chan Observation, 1024),
-		conf:          conf,
-		// Propagation takes a maximum of 2 heartbeat timeouts (time to
-		// get a new heartbeat that would cause a commit) plus a bit.
-		propagateTimeout: conf.HeartbeatTimeout*2 + conf.CommitTimeout,
-		longstopTimeout:  5 * time.Second,
-		logger:           newTestLoggerWithPrefix(t, "cluster"),
-		failedCh:         make(chan struct{}),
-	}
-	c.t = t
-	var configuration Configuration
-
-	// Setup the stores and transports
-	for i := 0; i < n; i++ {
-		dir, err := ioutil.TempDir("", "raft")
-		if err != nil {
-			c.FailNowf("[ERR] err: %v ", err)
-		}
-
-		store := NewInmemStore()
-		c.dirs = append(c.dirs, dir)
-		c.stores = append(c.stores, store)
-		c.fsms = append(c.fsms, &MockFSM{})
-
-		dir2, snap := FileSnapTest(t)
-		c.dirs = append(c.dirs, dir2)
-		c.snaps = append(c.snaps, snap)
-
-		addr, trans := NewInmemTransport("")
-		c.trans = append(c.trans, trans)
-		localID := ServerID(fmt.Sprintf("server-%s", addr))
-		if conf.ProtocolVersion < 3 {
-			localID = ServerID(addr)
-		}
-		configuration.Servers = append(configuration.Servers, Server{
-			Suffrage: Voter,
-			ID:       localID,
-			Address:  addr,
-		})
-	}
-
-	// Wire the transports together
-	c.FullyConnect()
-
-	// Create all the rafts
-	c.startTime = time.Now()
-	for i := 0; i < n; i++ {
-		logs := c.stores[i]
-		store := c.stores[i]
-		snap := c.snaps[i]
-		trans := c.trans[i]
-
-		peerConf := conf
-		peerConf.LocalID = configuration.Servers[i].ID
-		peerConf.Logger = newTestLoggerWithPrefix(t, string(configuration.Servers[i].ID))
-
-		if bootstrap {
-			err := BootstrapCluster(peerConf, logs, store, snap, trans, configuration)
-			if err != nil {
-				c.FailNowf("[ERR] BootstrapCluster failed: %v", err)
-			}
-		}
-
-		raft, err := NewRaft(peerConf, c.fsms[i], logs, store, snap, trans)
-		if err != nil {
-			c.FailNowf("[ERR] NewRaft failed: %v", err)
-		}
-
-		raft.RegisterObserver(NewObserver(c.observationCh, false, nil))
-		if err != nil {
-			c.FailNowf("[ERR] RegisterObserver failed: %v", err)
-		}
-		c.rafts = append(c.rafts, raft)
-	}
-
-	return c
-}
-
-// See makeCluster. This adds the peers initially to the peer store.
-func MakeCluster(n int, t *testing.T, conf *Config) *cluster {
-	return makeCluster(n, true, t, conf)
-}
-
-// See makeCluster. This doesn't add the peers initially to the peer store.
-func MakeClusterNoBootstrap(n int, t *testing.T, conf *Config) *cluster {
-	return makeCluster(n, false, t, conf)
-}
-
-=======
->>>>>>> 9a647f6c
+
 func TestRaft_StartStop(t *testing.T) {
 	c := MakeCluster(1, t, nil)
 	c.Close()
